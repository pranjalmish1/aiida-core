--- conflicted
+++ resolved
@@ -125,19 +125,11 @@
                     codi._str_fuzzy_clause,
                     codi._composition_clause,
                     codi._volume_clause ]
-<<<<<<< HEAD
-        results = [ [ 0, 4, 1, 0, 1, 1 ],
-                    [ 0, 0, 1, 0, 1, 1 ],
-                    [ 2, 0, 2, 0, 2, 2 ],
-                    [ 0, 0, 1, 0, 1, 1 ],
-                    [ 2, 0, 2, 0, 2, 2 ],
-=======
         results = [ [ 0, 4, 4, 0, 1, 1 ],
                     [ 0, 0, 0, 0, 1, 1 ],
                     [ 2, 0, 2, 0, 2, 2 ],
                     [ 0, 0, 0, 0, 1, 1 ],
                     [ 2, 0, 0, 0, 2, 2 ],
->>>>>>> df4b9601
                     [ 0, 3, 3, 3, 0, 3 ] ]
 
         for i in range( 0, len( methods ) ):
