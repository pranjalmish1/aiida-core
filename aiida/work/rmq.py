--- conflicted
+++ resolved
@@ -156,13 +156,8 @@
     """
 
     def __init__(self, prefix, testing_mode=False):
-<<<<<<< HEAD
         self._loop = plum.new_event_loop()
-        connector = new_rmq_connector(self._loop)
-=======
-        self._loop = events.new_event_loop()
         connector = create_rmq_connector(self._loop)
->>>>>>> b04afc8c
         super(BlockingProcessControlPanel, self).__init__(prefix, connector, testing_mode)
 
         self.connect()
