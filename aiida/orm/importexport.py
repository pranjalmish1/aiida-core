# -*- coding: utf-8 -*-
###########################################################################
# Copyright (c), The AiiDA team. All rights reserved.                     #
# This file is part of the AiiDA code.                                    #
#                                                                         #
# The code is hosted on GitHub at https://github.com/aiidateam/aiida_core #
# For further information on the license, see the LICENSE.txt file        #
# For further information please visit http://www.aiida.net               #
###########################################################################
from __future__ import division
from __future__ import absolute_import
from __future__ import print_function

import io

import click
import six
from six.moves import zip
from six.moves.html_parser import HTMLParser
from aiida.common import exceptions
from aiida.common.utils import export_shard_uuid, get_class_string, grouper, get_new_uuid
from aiida.orm import Computer, Group, GroupTypeString, Node, QueryBuilder, User, Log, Comment
from aiida.orm.utils.repository import Repository

IMPORTGROUP_TYPE = GroupTypeString.IMPORTGROUP_TYPE
DUPL_SUFFIX = ' (Imported #{})'

# Giving names to the various entities. Attributes and links are not AiiDA
# entities but we will refer to them as entities in the file (to simplify
# references to them).
NODE_ENTITY_NAME = "Node"
LINK_ENTITY_NAME = "Link"
GROUP_ENTITY_NAME = "Group"
ATTRIBUTE_ENTITY_NAME = "Attribute"
COMPUTER_ENTITY_NAME = "Computer"
USER_ENTITY_NAME = "User"
LOG_ENTITY_NAME = "Log"
COMMENT_ENTITY_NAME = "Comment"

# The signatures used to reference the entities in the import/export file
NODE_SIGNATURE = "aiida.backends.djsite.db.models.DbNode"
LINK_SIGNATURE = "aiida.backends.djsite.db.models.DbLink"
GROUP_SIGNATURE = "aiida.backends.djsite.db.models.DbGroup"
COMPUTER_SIGNATURE = "aiida.backends.djsite.db.models.DbComputer"
USER_SIGNATURE = "aiida.backends.djsite.db.models.DbUser"
ATTRIBUTE_SIGNATURE = "aiida.backends.djsite.db.models.DbAttribute"
LOG_SIGNATURE = "aiida.backends.djsite.db.models.DbLog"
COMMENT_SIGNATURE = "aiida.backends.djsite.db.models.DbComment"

# Mapping from entity names to signatures (used by the SQLA import/export)
entity_names_to_signatures = {
    NODE_ENTITY_NAME: NODE_SIGNATURE,
    LINK_ENTITY_NAME: LINK_SIGNATURE,
    GROUP_ENTITY_NAME: GROUP_SIGNATURE,
    COMPUTER_ENTITY_NAME: COMPUTER_SIGNATURE,
    USER_ENTITY_NAME: USER_SIGNATURE,
    ATTRIBUTE_ENTITY_NAME: ATTRIBUTE_SIGNATURE,
    LOG_ENTITY_NAME: LOG_SIGNATURE,
    COMMENT_ENTITY_NAME: COMMENT_SIGNATURE
}

# Mapping from signatures to entity names (used by the SQLA import/export)
signatures_to_entity_names = {
    NODE_SIGNATURE: NODE_ENTITY_NAME,
    LINK_SIGNATURE: LINK_ENTITY_NAME,
    GROUP_SIGNATURE: GROUP_ENTITY_NAME,
    COMPUTER_SIGNATURE: COMPUTER_ENTITY_NAME,
    USER_SIGNATURE: USER_ENTITY_NAME,
    ATTRIBUTE_SIGNATURE: ATTRIBUTE_ENTITY_NAME,
    LOG_SIGNATURE: LOG_ENTITY_NAME,
    COMMENT_SIGNATURE: COMMENT_ENTITY_NAME
}

# Mapping from entity names to AiiDA classes (used by the SQLA import/export)
entity_names_to_entities = {
    NODE_ENTITY_NAME: Node,
    GROUP_ENTITY_NAME: Group,
    COMPUTER_ENTITY_NAME: Computer,
    USER_ENTITY_NAME: User,
    LOG_ENTITY_NAME: Log,
    COMMENT_ENTITY_NAME: Comment
}


def schema_to_entity_names(class_string):
    """
    Mapping from classes path to entity names (used by the SQLA import/export)
    This could have been written much simpler if it is only for SQLA but there
    is an attempt the SQLA import/export code to be used for Django too.
    """
    if class_string is None or len(class_string) == 0:
        return

    if (class_string == "aiida.backends.djsite.db.models.DbNode" or
            class_string == "aiida.backends.sqlalchemy.models.node.DbNode"):
        return NODE_ENTITY_NAME

    if (class_string == "aiida.backends.djsite.db.models.DbLink" or
            class_string == "aiida.backends.sqlalchemy.models.node.DbLink"):
        return LINK_ENTITY_NAME

    if (class_string == "aiida.backends.djsite.db.models.DbGroup" or
            class_string ==
            "aiida.backends.sqlalchemy.models.group.DbGroup"):
        return GROUP_ENTITY_NAME

    if (class_string == "aiida.backends.djsite.db.models.DbComputer" or
            class_string ==
            "aiida.backends.sqlalchemy.models.computer.DbComputer"):
        return COMPUTER_ENTITY_NAME

    if (class_string == "aiida.backends.djsite.db.models.DbUser" or
            class_string == "aiida.backends.sqlalchemy.models.user.DbUser"):
        return USER_ENTITY_NAME

    if (class_string == "aiida.backends.djsite.db.models.DbLog" or
            class_string == "aiida.backends.sqlalchemy.models.log.DbLog"):
        return LOG_ENTITY_NAME

    if (class_string == "aiida.backends.djsite.db.models.DbComment" or
            class_string == "aiida.backends.sqlalchemy.models.comment.DbComment"):
        return COMMENT_ENTITY_NAME


# Mapping of entity names to SQLA class paths
entity_names_to_sqla_schema = {
    NODE_ENTITY_NAME: "aiida.backends.sqlalchemy.models.node.DbNode",
    LINK_ENTITY_NAME: "aiida.backends.sqlalchemy.models.node.DbLink",
    GROUP_ENTITY_NAME: "aiida.backends.sqlalchemy.models.group.DbGroup",
    COMPUTER_ENTITY_NAME: "aiida.backends.sqlalchemy.models.computer.DbComputer",
    USER_ENTITY_NAME: "aiida.backends.sqlalchemy.models.user.DbUser",
    LOG_ENTITY_NAME: "aiida.backends.sqlalchemy.models.log.DbLog",
    COMMENT_ENTITY_NAME: "aiida.backends.sqlalchemy.models.comment.DbComment"
}

# Mapping of the export file fields (that coincide with the Django fields) to
# model fields that can be used for the query of the database in both backends.
# These are the names of the fields of the models that belong to the
# corresponding entities.
file_fields_to_model_fields = {
    NODE_ENTITY_NAME: {
        "dbcomputer": "dbcomputer_id",
        "user": "user_id"
    },
    GROUP_ENTITY_NAME: {
        "user": "user_id"
    },
    COMPUTER_ENTITY_NAME: {
        "metadata": "_metadata"
    },
    LOG_ENTITY_NAME: {
        "dbnode": "dbnode_id",
        "metadata": "_metadata"
    },
    COMMENT_ENTITY_NAME: {
        "dbnode": "dbnode_id",
        "user": "user_id"
    }
}

# As above but the opposite procedure
model_fields_to_file_fields = {
    NODE_ENTITY_NAME: {
        "dbcomputer_id": "dbcomputer",
        "user_id": "user"
    },
    LINK_ENTITY_NAME: {},
    GROUP_ENTITY_NAME: {
        "user_id": "user"
    },
    COMPUTER_ENTITY_NAME: {
        "_metadata": "metadata"
    },
    USER_ENTITY_NAME: {},
    LOG_ENTITY_NAME: {
        "dbnode_id": "dbnode",
        "_metadata": "metadata"
    },
    COMMENT_ENTITY_NAME: {
        "dbnode_id": "dbnode",
        "user_id": "user"
    }
}


def get_all_fields_info():
    """
    This method returns a description of the field names that should be used
    to describe the entity properties.
    Apart from of the listing of the fields per properties, it also shown
    the dependencies among different entities (and on which fields). It is
    also shown/return the unique identifiers used per entity.

    """
    unique_identifiers = {
        USER_ENTITY_NAME: "email",
        COMPUTER_ENTITY_NAME: "uuid",
        LINK_ENTITY_NAME: None,
        NODE_ENTITY_NAME: "uuid",
        ATTRIBUTE_ENTITY_NAME: None,
        GROUP_ENTITY_NAME: "uuid",
        LOG_ENTITY_NAME: "uuid",
        COMMENT_ENTITY_NAME: "uuid"
    }

    all_fields_info = dict()
    all_fields_info[USER_ENTITY_NAME] = {
        "last_name": {},
        "first_name": {},
        "institution": {},
        "email": {}
    }
    all_fields_info[COMPUTER_ENTITY_NAME] = {
        "transport_type": {},
        "transport_params": {},
        "hostname": {},
        "description": {},
        "scheduler_type": {},
        "metadata": {},
        "enabled": {},
        "uuid": {},
        "name": {}
    }
    all_fields_info[LINK_ENTITY_NAME] = {
        "input": {
            "requires": NODE_ENTITY_NAME,
            "related_name": "output_links"
        },
        "type": {},
        "output": {
            "requires": NODE_ENTITY_NAME,
            "related_name": "input_links"
        },
        "label": {}
    }
    all_fields_info[NODE_ENTITY_NAME] = {
        "ctime": {
            "convert_type": "date"
        },
        "uuid": {},
        "public": {},
        "mtime": {
            "convert_type": "date"
        },
        "node_type": {},
        "label": {},
        "nodeversion": {},
        "user": {
            "requires": USER_ENTITY_NAME,
            "related_name": "dbnodes"
        },
        "dbcomputer": {
            "requires": COMPUTER_ENTITY_NAME,
            "related_name": "dbnodes"
        },
        "description": {},
        "process_type": {}
    }
    all_fields_info[ATTRIBUTE_ENTITY_NAME] = {
        "dbnode": {
            "requires": NODE_ENTITY_NAME,
            "related_name": "dbattributes"
        },
        "key": {},
        "tval": {},
        "fval": {},
        "bval": {},
        "datatype": {},
        "dval": {
            "convert_type": "date"
        },
        "ival": {}
    }
    all_fields_info[GROUP_ENTITY_NAME] = {
         "description": {},
         "user": {
            "related_name": "dbgroups",
            "requires": USER_ENTITY_NAME
         },
         "time": {
            "convert_type": "date"
         },
         "type_string": {},
         "uuid": {},
         "label": {}
    }
    all_fields_info[LOG_ENTITY_NAME] = {
         "uuid": {},
         "time": {
             "convert_type": "date"
         },
         "loggername": {},
         "levelname": {},
         "message": {},
         "metadata": {},
         "dbnode": {
             "related_name": "dblogs",
             "requires": NODE_ENTITY_NAME
         }
    }
    all_fields_info[COMMENT_ENTITY_NAME] = {
         "uuid": {},
         "ctime": {
             "convert_type": "date"
         },
         "mtime": {
             "convert_type": "date"
         },
         "content": {},
         "dbnode": {
             "related_name": "dbcomments",
             "requires": NODE_ENTITY_NAME
         },
         "user": {
             "related_name": "dbcomments",
             "requires": USER_ENTITY_NAME
         }
    }
    return all_fields_info, unique_identifiers


def deserialize_attributes(attributes_data, conversion_data):
    import datetime
    import pytz

    if isinstance(attributes_data, dict):
        ret_data = {}
        for k, v in attributes_data.items():
            # print("k: ", k, " v: ", v)
            if conversion_data is not None:
                ret_data[k] = deserialize_attributes(v, conversion_data[k])
            else:
                ret_data[k] = deserialize_attributes(v, None)
    elif isinstance(attributes_data, (list, tuple)):
        ret_data = []
        if conversion_data is not None:
            for value, conversion in zip(attributes_data, conversion_data):
                ret_data.append(deserialize_attributes(value, conversion))
        else:
            for value in attributes_data:
                ret_data.append(deserialize_attributes(value, None))
    else:
        if conversion_data is None:
            ret_data = attributes_data
        else:
            if conversion_data == 'date':
                ret_data = datetime.datetime.strptime(
                    attributes_data, '%Y-%m-%dT%H:%M:%S.%f').replace(
                    tzinfo=pytz.utc)
            else:
                raise ValueError("Unknown convert_type '{}'".format(
                    conversion_data))

    return ret_data


def deserialize_field(k, v, fields_info, import_unique_ids_mappings,
                      foreign_ids_reverse_mappings):
    try:
        field_info = fields_info[k]
    except KeyError:
        raise ValueError("Unknown field '{}'".format(k))

    if k == 'id' or k == 'pk':
        raise ValueError("ID or PK explicitly passed!")

    requires = field_info.get('requires', None)
    if requires is None:
        # Actual data, no foreign key
        converter = field_info.get('convert_type', None)
        return (k, deserialize_attributes(v, converter))
    else:
        # Foreign field
        # Correctly manage nullable fields
        if v is not None:
            unique_id = import_unique_ids_mappings[requires][v]
            # map to the PK/ID associated to the given entry, in the arrival DB,
            # rather than in the export DB

            # I store it in the FIELDNAME_id variable, that directly stores the
            # PK in the remote table, rather than requiring to create Model
            # instances for the foreign relations
            return ("{}_id".format(k),
                    foreign_ids_reverse_mappings[requires][unique_id])
        else:
            return ("{}_id".format(k), None)

def merge_extras(old_extras, new_extras, mode):
    """
    :param old_extras: a dictionary containing the old extras of an already existing node
    :param new_extras: a dictionary containing the new extras of an imported node
    :param extras_mode_existing: 3 letter code that will identify what to do with the extras import. The first letter acts on
                        extras that are present in the original node and not present in the imported node. Can be
                        either k (keep it) or n (do not keep it). The second letter acts on the imported extras that
                        are not present in the original node. Can be either c (create it) or n (do not create it). The
                        third letter says what to do in case of a name collision. Can be l (leave the old value), u
                        (update with a new value), d (delete the extra), a (ask what to do if the content is
                        different).
    """
    from six import string_types
    if not isinstance(mode, string_types):
        raise TypeError("Parameter 'mode' should be of string type, you provided '{}' type".format(type(mode)))
    elif not len(mode) == 3:
        raise ValueError("Parameter 'mode' should be a 3-letter string, you provided: '{}'".format(mode))

    old_keys = set(old_extras.keys())
    new_keys = set(new_extras.keys())

    collided_keys = old_keys.intersection(new_keys)
    old_keys_only = old_keys.difference(collided_keys)
    new_keys_only = new_keys.difference(collided_keys)

    final_extras = {}

    # Fast implementations for the common operations:
    if mode == 'ncu': # 'mirror' operation: remove old extras, put only the new ones
        return new_extras

    if mode == 'knl': # 'none': keep old extras, do not add imported ones
        return old_extras

    if mode == 'kcu': # 'update_existing' operation: if an extra already exists,
                      # overwrite its new value with a new one
        final_extras = new_extras
        for key in old_keys_only:
            final_extras[key] = old_extras[key]

    elif mode == 'kcl': # 'keep_existing': if an extra already exists, keep its original value
        final_extras = old_extras
        for key in new_keys_only:
            final_extras[key] = new_extras[key]

    elif mode == 'kca': # 'ask': if an extra already exists ask a user whether to update its value
        final_extras = old_extras
        for key in new_keys_only:
            final_extras[key] = new_extras[key]
        for key in collided_keys:
            if old_extras[key] != new_extras[key]:
                if click.confirm('The extra {} collided, would you'
                        ' like to overwrite its value?\nOld value: {}\nNew value: {}\n'.format(key,
                            old_extras[key], new_extras[key])):
                    final_extras[key] = new_extras[key]

    # Slow, but more general implementation
    else:
        if mode[0] == 'k':
            for key in old_keys_only:
                final_extras[key] = old_extras[key]
        elif mode[0] != 'n':
            raise ValueError("Unknown first letter of the update extras mode: '{}'. " \
                             "Should be either 'k' or 'n'".format(mode))

        if mode[1] == 'c':
            for key in new_keys_only:
                final_extras[key] = new_extras[key]
        elif mode[1] != 'n':
            raise ValueError("Unknown second letter of the update extras mode: '{}'. " \
                             "Should be either 'c' or 'n'".format(mode))

        if mode[2] == 'u':
            for key in collided_keys:
                final_extras[key] = new_extras[key]
        elif mode[2] == 'l':
            for key in collided_keys:
                final_extras[key] = old_extras[key]
        elif mode[2] == 'a':
            for key in collided_keys:
                if old_extras[key] != new_extras[key]:
                    if click.confirm('The extra {} collided, would you'
                            ' like to overwrite its value?\nOld value: {}\nNew value: {}\n'.format(key,
                                old_extras[key], new_extras[key])):
                        final_extras[key] = new_extras[key]
                    else:
                        final_extras[key] = old_extras[key]
        elif mode[2] != 'd':
            raise ValueError("Unknown third letter of the update extras mode: '{}'. " \
                             "Should be one of 'u'/'l'/'a'/'d'".format(mode))

    return final_extras


def _merge_comment(incoming_comment, comment_mode):
    """ Merge comment according comment_mode
    :return: New UUID if new Comment should be created, else None.
    """

    # Get incoming Comment's UUID, 'mtime', and 'comment'
    incoming_uuid = str(incoming_comment['uuid'])
    incoming_mtime = incoming_comment['mtime']
    incoming_content = incoming_comment['content']

    # Compare modification time 'mtime'
    if comment_mode == 'newest':
        # Get existing Comment's 'mtime' and 'content'
        builder = QueryBuilder().append(Comment,
            filters={'uuid': incoming_uuid},
            project=['mtime', 'content'])
        if builder.count() != 1:
            raise exceptions.ValidationError("Multiple Comments with the same "
                                             "UUID: {}".format(incoming_uuid))
        builder = builder.all()

        existing_mtime = builder[0][0]
        existing_content = builder[0][1]

        # Existing Comment is "newer" than imported Comment: KEEP existing
        if existing_mtime > incoming_mtime:
            return None

        # Existing Comment is "older" than imported Comment: OVERWRITE existing
        if existing_mtime < incoming_mtime:
            cmt = Comment.objects.get(uuid=incoming_uuid)
            cmt.set_content(incoming_content)
            cmt.set_mtime(incoming_mtime)
            return None

        # Existing Comment has the same modification time as the imported Comment
        # Check content. If the same, ignore Comment. If different, add as new Comment.
        if existing_mtime == incoming_mtime:
            if existing_content == incoming_content:
                # Ignore
                return None

            # ELSE: Add it as a new comment
            return get_new_uuid()

    # Overwrite existing Comment
    elif comment_mode == 'overwrite':
        cmt = Comment.objects.get(uuid=incoming_uuid)
        cmt.set_content(incoming_content)
        cmt.set_mtime(incoming_mtime)
        return None

    # Invalid comment_mode
    else:
        raise ValueError("Unknown comment_mode value: {}. Should be "
                         "either 'newest' or 'overwrite'".format(comment_mode))


def import_data(in_path, group=None, silent=False, **kwargs):
    """
    Import exported AiiDA environment to the AiiDA database.
    If the 'in_path' is a folder, calls extract_tree; otherwise, tries to
    detect the compression format (zip, tar.gz, tar.bz2, ...) and calls the
    correct function.
    :param in_path: the path to a file or folder that can be imported in AiiDA
    :param extras_mode_existing: 3 letter code that will identify what to do with the extras import.
    The first letter acts on extras that are present in the original node and not present in the imported node.
    Can be either:
    'k' (keep it) or
    'n' (do not keep it).
    The second letter acts on the imported extras that are not present in the original node.
    Can be either:
    'c' (create it) or
    'n' (do not create it).
    The third letter defines what to do in case of a name collision.
    Can be either:
    'l' (leave the old value),
    'u' (update with a new value),
    'd' (delete the extra),
    'a' (ask what to do if the content is different).
    :param extras_mode_new: 'import' to import extras of new nodes or 'none' to ignore them
    :param comment_node_existing: Similar to param extras_mode_existing, but for Comments.
    :param comment_mode_new: Similar to param extras_mode_new, but for Comments.
    """
    from aiida.backends.settings import BACKEND
    from aiida.backends.profile import BACKEND_DJANGO, BACKEND_SQLA

    if BACKEND == BACKEND_SQLA:
        return import_data_sqla(in_path, user_group=group, silent=silent, **kwargs)
    elif BACKEND == BACKEND_DJANGO:
        return import_data_dj(in_path, user_group=group, silent=silent, **kwargs)
    else:
        raise Exception("Unknown settings.BACKEND: {}".format(
            BACKEND))


def import_data_dj(in_path, user_group=None, ignore_unknown_nodes=False,
                   extras_mode_existing='kcl', extras_mode_new='import',
                   comment_mode='newest', silent=False):
    """
    Import exported AiiDA environment to the AiiDA database.
    If the 'in_path' is a folder, calls extract_tree; otherwise, tries to
    detect the compression format (zip, tar.gz, tar.bz2, ...) and calls the
    correct function.
    :param in_path: the path to a file or folder that can be imported in AiiDA
    :param extras_mode_existing: 3 letter code that will identify what to do with the extras import.
    The first letter acts on extras that are present in the original node and not present in the imported node.
    Can be either:
    'k' (keep it) or
    'n' (do not keep it).
    The second letter acts on the imported extras that are not present in the original node.
    Can be either:
    'c' (create it) or
    'n' (do not create it).
    The third letter defines what to do in case of a name collision.
    Can be either:
    'l' (leave the old value),
    'u' (update with a new value),
    'd' (delete the extra),
    'a' (ask what to do if the content is different).
    :param extras_mode_new: 'import' to import extras of new nodes or 'none' to ignore them
    :param comment_mode: Comment import modes (when same UUIDs are found):
    'newest': Will keep the Comment with the most recent modification time (mtime)
    'overwrite': Will overwrite existing Comments with the ones from the import file
    """
    import os
    import tarfile
    import zipfile
    from itertools import chain

    from django.db import transaction
    from aiida.common import timezone

    from aiida.common.archive import extract_tree, extract_tar, extract_zip, extract_cif
    from aiida.common.links import LinkType
    from aiida.common.folders import SandboxFolder, RepositoryFolder
    from aiida.backends.djsite.db import models
    from aiida.common.utils import get_object_from_string
    from aiida.common import json
    from aiida.backends.djsite.db.models import suppress_auto_now

    # This is the export version expected by this function
    expected_export_version = '0.4'

    # The name of the subfolder in which the node files are stored
    nodes_export_subfolder = 'nodes'

    # The returned dictionary with new and existing nodes and links
    ret_dict = {}

    ################
    # EXTRACT DATA #
    ################
    # The sandbox has to remain open until the end
    with SandboxFolder() as folder:
        if os.path.isdir(in_path):
            extract_tree(in_path, folder)
        else:
            if tarfile.is_tarfile(in_path):
                extract_tar(in_path, folder, silent=silent,
                            nodes_export_subfolder=nodes_export_subfolder)
            elif zipfile.is_zipfile(in_path):
                try:
                    extract_zip(in_path, folder, silent=silent,
                                nodes_export_subfolder=nodes_export_subfolder)
                except ValueError as exc:
                    print("The following problem occured while processing the "
                          "provided file: {}".format(exc))
                    return
            elif os.path.isfile(in_path) and in_path.endswith('.cif'):
                extract_cif(in_path, folder, silent=silent,
                            nodes_export_subfolder=nodes_export_subfolder)
            else:
                raise ValueError("Unable to detect the input file format, it "
                                 "is neither a (possibly compressed) tar file, "
                                 "nor a zip file.")

        if not folder.get_content_list():
            from aiida.common.exceptions import ContentNotExistent
            raise ContentNotExistent("The provided file/folder ({}) is empty"
                                     .format(in_path))
        try:
            with io.open(folder.get_abs_path('metadata.json'), 'r', encoding='utf8') as fhandle:
                metadata = json.load(fhandle)

            with io.open(folder.get_abs_path('data.json'), 'r', encoding='utf8') as fhandle:
                data = json.load(fhandle)
        except IOError as e:
            raise ValueError("Unable to find the file {} in the import "
                             "file or folder".format(e.filename))

        ######################
        # PRELIMINARY CHECKS #
        ######################
        if metadata['export_version'] != expected_export_version:
<<<<<<< HEAD
            raise exceptions.IncompatibleArchiveVersionError('Archive schema version {} is incompatible with the '
                'currently supported schema version {}'.format(metadata['export_version'], expected_export_version))
=======
            msg = "Export file version is {}, can import only version {}"\
                    .format(metadata['export_version'], expected_export_version)
            if metadata['export_version'] < expected_export_version:
                msg += "\nUse 'verdi export migrate' to update this export file."
            else:
                msg += "\nUpdate your AiiDA version in order to import this file."

            raise ValueError(msg)
>>>>>>> 5592f81d

        ##########################################################################
        # CREATE UUID REVERSE TABLES AND CHECK IF I HAVE ALL NODES FOR THE LINKS #
        ##########################################################################
        linked_nodes = set(chain.from_iterable((l['input'], l['output'])
                                               for l in data['links_uuid']))
        group_nodes = set(chain.from_iterable(six.itervalues(data['groups_uuid'])))

        # I preload the nodes, I need to check each of them later, and I also
        # store them in a reverse table
        # I break up the query due to SQLite limitations..
        relevant_db_nodes = {}
        for group in grouper(999, linked_nodes):
            relevant_db_nodes.update({n.uuid: n for n in
                                      models.DbNode.objects.filter(
                                          uuid__in=group)})

        db_nodes_uuid = set(relevant_db_nodes.keys())
        # ~ dbnode_model = get_class_string(models.DbNode)
        # ~ print(dbnode_model)
        if NODE_ENTITY_NAME in data['export_data']:
            import_nodes_uuid = set(v['uuid'] for v in data['export_data'][NODE_ENTITY_NAME].values())
        else:
            import_nodes_uuid = set()

        # the combined set of linked_nodes and group_nodes was obtained from looking at all the links
        # the combined set of db_nodes_uuid and import_nodes_uuid was received from the staff
        # actually referred to in export_data
        unknown_nodes = linked_nodes.union(group_nodes) - db_nodes_uuid.union(
            import_nodes_uuid)

        if unknown_nodes and not ignore_unknown_nodes:
            raise ValueError(
                "The import file refers to {} nodes with unknown UUID, therefore "
                "it cannot be imported. Either first import the unknown nodes, "
                "or export also the parents when exporting. The unknown UUIDs "
                "are:\n".format(len(unknown_nodes)) +
                "\n".join('* {}'.format(uuid) for uuid in unknown_nodes))

        ###################################
        # DOUBLE-CHECK MODEL DEPENDENCIES #
        ###################################
        # I hardcode here the model order, for simplicity; in any case, this is
        # fixed by the export version

        model_order = (USER_ENTITY_NAME, COMPUTER_ENTITY_NAME, NODE_ENTITY_NAME,
                      GROUP_ENTITY_NAME, LOG_ENTITY_NAME, COMMENT_ENTITY_NAME)
        # Models that do appear in the import file, but whose import is managed manually
        model_manual = (LINK_ENTITY_NAME, ATTRIBUTE_ENTITY_NAME)

        all_known_models = model_order + model_manual

        for import_field_name in metadata['all_fields_info']:
            if import_field_name not in all_known_models:
                raise NotImplementedError("Apparently, you are importing a "
                                          "file with a model '{}', but this does not appear in "
                                          "all_known_models!".format(import_field_name))

        for idx, model_name in enumerate(model_order):
            dependencies = []
            for field in metadata['all_fields_info'][model_name].values():
                try:
                    dependencies.append(field['requires'])
                except KeyError:
                    # (No ForeignKey)
                    pass
            for dependency in dependencies:
                if dependency not in model_order[:idx]:
                    raise ValueError("Model {} requires {} but would be loaded "
                                     "first; stopping...".format(model_name,
                                                                 dependency))

        ###################################################
        # CREATE IMPORT DATA DIRECT UNIQUE_FIELD MAPPINGS #
        ###################################################
        import_unique_ids_mappings = {}
        for model_name, import_data in data['export_data'].items():
            if model_name in metadata['unique_identifiers']:
                # I have to reconvert the pk to integer
                import_unique_ids_mappings[model_name] = {
                    int(k): v[metadata['unique_identifiers'][model_name]] for k, v in
                    import_data.items()}

        ###############
        # IMPORT DATA #
        ###############
        # DO ALL WITH A TRANSACTION
        with transaction.atomic():
            foreign_ids_reverse_mappings = {}
            new_entries = {}
            existing_entries = {}

            # I first generate the list of data
            for model_name in model_order:
                cls_signature = entity_names_to_signatures[model_name]
                Model = get_object_from_string(cls_signature)
                fields_info = metadata['all_fields_info'].get(model_name, {})
                unique_identifier = metadata['unique_identifiers'].get(
                    model_name, None)

                new_entries[model_name] = {}
                existing_entries[model_name] = {}

                foreign_ids_reverse_mappings[model_name] = {}

                # Not necessarily all models are exported
                if model_name in data['export_data']:

                    # skip nodes that are already present in the DB
                    if unique_identifier is not None:
                        import_unique_ids = set(v[unique_identifier] for v in
                                                data['export_data'][model_name].values())

                        relevant_db_entries_result = Model.objects.filter(
                            **{'{}__in'.format(unique_identifier): import_unique_ids})
                        # Note: uuids need to be converted to strings
                        relevant_db_entries = {str(getattr(n, unique_identifier)):
                                n for n in relevant_db_entries_result}

                        foreign_ids_reverse_mappings[model_name] = {
                            k: v.pk for k, v in relevant_db_entries.items()}
                        for k, v in data['export_data'][model_name].items():
                            if v[unique_identifier] in relevant_db_entries.keys():
                                # Already in DB
                                existing_entries[model_name][k] = v
                            else:
                                # To be added
                                new_entries[model_name][k] = v
                    else:
                        new_entries[model_name] = data['export_data'][model_name].copy()

            # Show Comment mode if not silent and Comments exist in existing_entries
            if not silent:
                if COMMENT_ENTITY_NAME in existing_entries:
                    print("Comment mode: {}".format(comment_mode))

            # I import data from the given model
            for model_name in model_order:
                cls_signature = entity_names_to_signatures[model_name]
                Model = get_object_from_string(cls_signature)
                # Model = get_object_from_string(model_name)
                fields_info = metadata['all_fields_info'].get(model_name, {})
                unique_identifier = metadata['unique_identifiers'].get(
                    model_name, None)

                for import_entry_id, entry_data in existing_entries[model_name].items():
                    unique_id = entry_data[unique_identifier]
                    existing_entry_id = foreign_ids_reverse_mappings[model_name][unique_id]
                    import_data = dict(deserialize_field(
                        k, v, fields_info=fields_info,
                        import_unique_ids_mappings=import_unique_ids_mappings,
                        foreign_ids_reverse_mappings=foreign_ids_reverse_mappings)
                                       for k, v in entry_data.items())
                    # TODO COMPARE, AND COMPARE ATTRIBUTES

                    if Model is models.DbComment:
                        new_entry_uuid = _merge_comment(import_data, comment_mode)
                        if new_entry_uuid is not None:
                            entry_data[unique_identifier] = new_entry_uuid
                            new_entries[model_name][import_entry_id] = entry_data

                    if model_name not in ret_dict:
                        ret_dict[model_name] = {'new': [], 'existing': []}
                    ret_dict[model_name]['existing'].append((import_entry_id,
                                                             existing_entry_id))
                    if not silent:
                        print("existing %s: %s (%s->%s)" % (model_name, unique_id,
                                                            import_entry_id,
                                                            existing_entry_id))
                        # print("  `-> WARNING: NO DUPLICITY CHECK DONE!")
                        # CHECK ALSO FILES!

                # Store all objects for this model in a list, and store them
                # all in once at the end.
                objects_to_create = []
                # This is needed later to associate the import entry with the new pk
                import_entry_ids = {}
                imported_comp_names = set()
                for import_entry_id, entry_data in new_entries[model_name].items():
                    unique_id = entry_data[unique_identifier]
                    import_data = dict(deserialize_field(
                        k, v, fields_info=fields_info,
                        import_unique_ids_mappings=import_unique_ids_mappings,
                        foreign_ids_reverse_mappings=foreign_ids_reverse_mappings)
                                       for k, v in entry_data.items())

                    if Model is models.DbGroup:
                        # Check if there is already a group with the same name
                        dupl_counter = 0
                        orig_label = import_data['label']
                        while Model.objects.filter(label=import_data['label']):
                            import_data['label'] = orig_label + DUPL_SUFFIX.format(dupl_counter)
                            dupl_counter += 1
                            if dupl_counter == 100:
                                raise exceptions.UniquenessError("A group of that label ( {} ) already exists"
                                    " and I could not create a new one".format(orig_label))

                    elif Model is models.DbComputer:
                        # Check if there is already a computer with the same name in the database
                        dupl = (Model.objects.filter(name=import_data['name'])
                                or import_data['name'] in imported_comp_names)
                        orig_name = import_data['name']
                        dupl_counter = 0
                        while dupl:
                            # Rename the new computer
                            import_data['name'] = (
                                    orig_name +
                                    DUPL_SUFFIX.format(dupl_counter))
                            dupl = (Model.objects.filter(name=import_data['name'])
                                    or import_data['name'] in imported_comp_names)
                            dupl_counter += 1
                            if dupl_counter == 100:
                                raise exceptions.UniquenessError("A computer of that name ( {} ) already exists"
                                    " and I could not create a new one".format(orig_name))

                        # The following is done for compatibility reasons
                        # In case the export file was generate with the SQLA
                        # export method
                        if isinstance(import_data['metadata'], dict):
                            import_data['metadata'] = json.dumps(import_data['metadata'])
                        if isinstance(import_data['transport_params'], dict):
                            import_data['transport_params'] = json.dumps(import_data['transport_params'])

                        imported_comp_names.add(import_data['name'])

                    elif Model is models.DbLog:
                        # Django requires metadata as a string.
                        # A JSON-serializable string.
                        if isinstance(import_data['metadata'], dict):
                            import_data['metadata'] = json.dumps(import_data['metadata'])

                    objects_to_create.append(Model(**import_data))
                    import_entry_ids[unique_id] = import_entry_id

                # Before storing entries in the DB, I store the files (if these
                # are nodes). Note: only for new entries!
                if model_name == NODE_ENTITY_NAME:
                    if not silent:
                        print("STORING NEW NODE FILES...")
                    for o in objects_to_create:

                        subfolder = folder.get_subfolder(os.path.join(
                            nodes_export_subfolder, export_shard_uuid(o.uuid)))
                        if not subfolder.exists():
                            raise ValueError("Unable to find the repository "
                                             "folder for node with UUID={} " \
                                             "in the exported "
                                             "file".format(o.uuid))
                        destdir = RepositoryFolder(
                            section=Repository._section_name,
                            uuid=o.uuid)
                        # Replace the folder, possibly destroying existing
                        # previous folders, and move the files (faster if we
                        # are on the same filesystem, and
                        # in any case the source is a SandboxFolder)
                        destdir.replace_with_folder(subfolder.abspath,
                                                    move=True, overwrite=True)

                # If there is an mtime in the field, disable the automatic update
                # to keep the mtime that we have set here
                if 'mtime' in [field.name for field in Model._meta.local_fields]:
                    with suppress_auto_now([(Model, ['mtime'])]):
                        # Store them all in once; however, the PK are not set in this way...
                        Model.objects.bulk_create(objects_to_create)
                else:
                    Model.objects.bulk_create(objects_to_create)

                # Get back the just-saved entries
                just_saved_queryset = Model.objects.filter(
                    **{"{}__in".format(unique_identifier):
                           import_entry_ids.keys()}).values_list(unique_identifier, 'pk')
                # note: convert uuids from type UUID to strings
                just_saved = { str(k) : v for k,v in just_saved_queryset }

                # Now I have the PKs, print the info
                # Moreover, set the foreign_ids_reverse_mappings
                for unique_id, new_pk in just_saved.items():
                    import_entry_id = import_entry_ids[unique_id]
                    foreign_ids_reverse_mappings[model_name][unique_id] = new_pk
                    if model_name not in ret_dict:
                        ret_dict[model_name] = {'new': [], 'existing': []}
                    ret_dict[model_name]['new'].append((import_entry_id,
                                                        new_pk))

                    if not silent:
                        print("NEW %s: %s (%s->%s)" % (model_name, unique_id,
                                                       import_entry_id,
                                                       new_pk))

                # For DbNodes, we also have to store its attributes
                if model_name == NODE_ENTITY_NAME:
                    if not silent:
                        print("STORING NEW NODE ATTRIBUTES...")
                    for unique_id, new_pk in just_saved.items():
                        import_entry_id = import_entry_ids[unique_id]
                        # Get attributes from import file
                        try:
                            attributes = data['node_attributes'][
                                str(import_entry_id)]
                            attributes_conversion = data[
                                'node_attributes_conversion'][
                                str(import_entry_id)]
                        except KeyError:
                            raise ValueError("Unable to find attribute info "
                                             "for DbNode with UUID = {}".format(unique_id))

                        # Here I have to deserialize the attributes
                        deserialized_attributes = deserialize_attributes(
                            attributes, attributes_conversion)
                        models.DbAttribute.reset_values_for_node(
                            dbnode=new_pk,
                            attributes=deserialized_attributes,
                            with_transaction=False)

                # For DbNodes, we also have to store its extras
                if model_name == NODE_ENTITY_NAME:
                    if extras_mode_new == 'import':
                        if not silent:
                            print("STORING NEW NODE EXTRAS...")
                        for unique_id, new_pk in just_saved.items():
                            import_entry_id = import_entry_ids[unique_id]
                            # Get extras from import file
                            try:
                                extras = data['node_extras'][
                                    str(import_entry_id)]
                                extras_conversion = data[
                                    'node_extras_conversion'][
                                    str(import_entry_id)]
                            except KeyError:
                                raise ValueError("Unable to find extras info "
                                                 "for DbNode with UUID = {}".format(unique_id))
                            deserialized_extras = deserialize_attributes(extras, extras_conversion)
                            # TODO: remove when aiida extras will be moved somewhere else
                            # from here
                            deserialized_extras = {key:value for key,value in deserialized_extras.items() if not
                                    key.startswith('_aiida_')}
                            if models.DbNode.objects.filter(uuid=unique_id)[0].node_type.endswith('code.Code.'):
                                deserialized_extras = {key:value for key,value in deserialized_extras.items() if not
                                        key == 'hidden'}
                            # till here
                            models.DbExtra.reset_values_for_node(
                                dbnode=new_pk,
                                attributes=deserialized_extras,
                                with_transaction=False)
                    elif extras_mode_new == 'none':
                        if not silent:
                            print("SKIPPING NEW NODE EXTRAS...")
                    else:
                        raise ValueError("Unknown extras_mode_new value: {}, should be either 'import' or "
                                "'none'".format(extras_mode_new))

                    # For the existing DbNodes we may want to choose the import mode
                    if not silent:
                        print("UPDATING EXISTING NODE EXTRAS (mode: {})".format(extras_mode_existing))

                    for import_entry_id, entry_data in existing_entries[model_name].items():
                        unique_id = entry_data[unique_identifier]
                        existing_entry_id = foreign_ids_reverse_mappings[model_name][unique_id]
                        # Get extras from import file
                        try:
                            extras = data['node_extras'][
                                str(import_entry_id)]
                            extras_conversion = data[
                                'node_extras_conversion'][
                                str(import_entry_id)]
                        except KeyError:
                            raise ValueError("Unable to find extras info "
                                             "for DbNode with UUID = {}".format(unique_id))

                        # Here I have to deserialize the extras
                        old_extras = models.DbExtra.get_all_values_for_nodepk(existing_entry_id)
                        deserialized_extras = deserialize_attributes(extras, extras_conversion)
                        # TODO: remove when aiida extras will be moved somewhere else
                        # from here
                        deserialized_extras = {key:value for key,value in deserialized_extras.items() if not
                                key.startswith('_aiida_')}
                        if models.DbNode.objects.filter(uuid=unique_id)[0].node_type.endswith('code.Code.'):
                            deserialized_extras = {key:value for key,value in deserialized_extras.items() if not
                                    key == 'hidden'}
                        # till here
                        merged_extras = merge_extras(old_extras, deserialized_extras, extras_mode_existing)

                        models.DbExtra.reset_values_for_node(
                            dbnode=existing_entry_id,
                            attributes=merged_extras,
                            with_transaction=False)

            if not silent:
                print("STORING NODE LINKS...")
            ## TODO: check that we are not creating input links of an already
            ##       existing node...
            import_links = data['links_uuid']
            links_to_store = []

            # Needed for fast checks of existing links
            existing_links_raw = models.DbLink.objects.all().values_list(
                'input', 'output', 'label', 'type')
            existing_links_labels = {(l[0], l[1]): l[2] for l in existing_links_raw}
            existing_input_links = {(l[1], l[2]): l[0] for l in existing_links_raw}

            # ~ print(foreign_ids_reverse_mappings)
            dbnode_reverse_mappings = foreign_ids_reverse_mappings[NODE_ENTITY_NAME]
            for link in import_links:
                try:
                    in_id = dbnode_reverse_mappings[link['input']]
                    out_id = dbnode_reverse_mappings[link['output']]
                except KeyError:
                    if ignore_unknown_nodes:
                        continue
                    else:
                        raise ValueError("Trying to create a link with one "
                                         "or both unknown nodes, stopping "
                                         "(in_uuid={}, out_uuid={}, "
                                         "label={})".format(link['input'],
                                                            link['output'],
                                                            link['label']))

                try:
                    existing_label = existing_links_labels[in_id, out_id]
                    if existing_label != link['label']:
                        raise ValueError("Trying to rename an existing link "
                                         "name, stopping (in={}, out={}, "
                                         "old_label={}, new_label={})"
                                         .format(in_id, out_id, existing_label,
                                                 link['label']))
                        # Do nothing, the link is already in place and has
                        # the correct name
                except KeyError:
                    try:
                        # We try to get the existing input of the link that
                        # points to "out" and has label link['label'].
                        # If there is no existing_input, it means that the
                        # link doesn't exist and it has to be created. If
                        # it exists, then the only case that we can have more
                        # than one links with the same name entering a node
                        # is the case of the RETURN links of workflows/
                        # workchains. If it is not this case, then it is
                        # an error.
                        existing_input = existing_input_links[out_id,
                                                              link['label']]

                        if link['type'] != LinkType.RETURN:
                            raise ValueError(
                                "There exists already an input link to node "
                                "with UUID {} with label {} but it does not "
                                "come from the expected input with UUID {} "
                                "but from a node with UUID {}."
                                    .format(link['output'], link['label'],
                                            link['input'], existing_input))
                    except KeyError:
                        # New link
                        links_to_store.append(models.DbLink(
                            input_id=in_id, output_id=out_id, label=link['label'], type=LinkType(link['type']).value))
                        if LINK_ENTITY_NAME not in ret_dict:
                            ret_dict[LINK_ENTITY_NAME] = {'new': []}
                        ret_dict[LINK_ENTITY_NAME]['new'].append((in_id, out_id))

            # Store new links
            if links_to_store:
                if not silent:
                    print("   ({} new links...)".format(len(links_to_store)))

                models.DbLink.objects.bulk_create(links_to_store)
            else:
                if not silent:
                    print("   (0 new links...)")

            if not silent:
                print("STORING GROUP ELEMENTS...")
            import_groups = data['groups_uuid']
            for groupuuid, groupnodes in import_groups.items():
                # TODO: cache these to avoid too many queries
                group = models.DbGroup.objects.get(uuid=groupuuid)
                nodes_to_store = [dbnode_reverse_mappings[node_uuid]
                                  for node_uuid in groupnodes]
                if nodes_to_store:
                    group.dbnodes.add(*nodes_to_store)

            ######################################################
            # Put everything in a specific group
            dbnode_model_name = NODE_ENTITY_NAME

            existing = existing_entries.get(dbnode_model_name, {})
            existing_pk = [foreign_ids_reverse_mappings[
                               dbnode_model_name][v['uuid']]
                           for v in six.itervalues(existing)]
            new = new_entries.get(dbnode_model_name, {})
            new_pk = [foreign_ids_reverse_mappings[
                          dbnode_model_name][v['uuid']]
                      for v in six.itervalues(new)]

            pks_for_group = existing_pk + new_pk

            # So that we do not create empty groups
            if pks_for_group:
                # If user specified a group, import all things in it
                if user_group:
                    group = user_group[0]
                else:
                    # Get an unique name for the import group, based on the
                    # current (local) time
                    basename = timezone.localtime(timezone.now()).strftime(
                        "%Y%m%d-%H%M%S")
                    counter = 0
                    created = False
                    while not created:
                        if counter == 0:
                            group_label = basename
                        else:
                            group_label = "{}_{}".format(basename, counter)
                        try:
                            group = Group(label=group_label, type_string=IMPORTGROUP_TYPE).store()
                            created = True
                        except (exceptions.UniquenessError, exceptions.IntegrityError):
                            counter += 1

                # Add all the nodes to the new group
                # TODO: decide if we want to return the group label
                nodes = [entry[0] for entry in QueryBuilder().append(Node, filters={'id': {'in': pks_for_group}}).all()]
                group.add_nodes(nodes)

                if not silent:
                    print("IMPORTED NODES GROUPED IN IMPORT GROUP NAMED '{}'".format(group.label))
            else:
                if not silent:
                    print("NO DBNODES TO IMPORT, SO NO GROUP CREATED")

    if not silent:
        print("*** WARNING: MISSING EXISTING UUID CHECKS!!")
        print("*** WARNING: TODO: UPDATE IMPORT_DATA WITH DEFAULT VALUES! (e.g. calc status, user pwd, ...)")
        print("DONE.")

    return ret_dict


def validate_uuid(given_uuid):
    """
    A simple check for the UUID validity.
    """
    from uuid import UUID
    try:
        parsed_uuid = UUID(given_uuid, version=4)
    except ValueError:
        # If not a valid UUID
        return False

    # Check if there was any kind of conversion of the hex during
    # the validation
    return str(parsed_uuid) == given_uuid


def import_data_sqla(in_path, user_group=None, ignore_unknown_nodes=False,
        extras_mode_existing='kcl', extras_mode_new='import',
        comment_mode='newest', silent=False):
    """
    Import exported AiiDA environment to the AiiDA database.
    If the 'in_path' is a folder, calls extract_tree; otherwise, tries to
    detect the compression format (zip, tar.gz, tar.bz2, ...) and calls the
    correct function.
    :param in_path: the path to a file or folder that can be imported in AiiDA
    :param extras_mode_existing: 3 letter code that will identify what to do with the extras import.
    The first letter acts on extras that are present in the original node and not present in the imported node.
    Can be either:
    'k' (keep it) or
    'n' (do not keep it).
    The second letter acts on the imported extras that are not present in the original node.
    Can be either:
    'c' (create it) or
    'n' (do not create it).
    The third letter defines what to do in case of a name collision.
    Can be either:
    'l' (leave the old value),
    'u' (update with a new value),
    'd' (delete the extra), or
    'a' (ask what to do if the content is different).
    :param extras_mode_new: 'import' to import extras of new nodes or 'none' to ignore them
    :param comment_mode: Comment import modes (when same UUIDs are found):
    'newest': Will keep the Comment with the most recent modification time (mtime)
    'overwrite': Will overwrite existing Comments with the ones from the import file
    """
    import os
    import tarfile
    import zipfile
    from itertools import chain

    from aiida.common import timezone

    from aiida.backends.sqlalchemy.models.node import DbNode
    from aiida.backends.sqlalchemy.utils import flag_modified
    from aiida.common.archive import extract_tree, extract_tar, extract_zip, extract_cif
    from aiida.common.folders import SandboxFolder, RepositoryFolder
    from aiida.common.utils import get_object_from_string
    from aiida.common.links import LinkType
    from aiida.common import json

    # This is the export version expected by this function
    expected_export_version = '0.4'

    # The name of the subfolder in which the node files are stored
    nodes_export_subfolder = 'nodes'

    # The returned dictionary with new and existing nodes and links
    ret_dict = {}

    ################
    # EXTRACT DATA #
    ################
    # The sandbox has to remain open until the end
    with SandboxFolder() as folder:
        if os.path.isdir(in_path):
            extract_tree(in_path, folder)
        else:
            if tarfile.is_tarfile(in_path):
                extract_tar(in_path, folder, silent=silent,
                            nodes_export_subfolder=nodes_export_subfolder)
            elif zipfile.is_zipfile(in_path):
                extract_zip(in_path, folder, silent=silent,
                            nodes_export_subfolder=nodes_export_subfolder)
            elif os.path.isfile(in_path) and in_path.endswith('.cif'):
                extract_cif(in_path, folder, silent=silent,
                            nodes_export_subfolder=nodes_export_subfolder)
            else:
                raise ValueError("Unable to detect the input file format, it "
                                 "is neither a (possibly compressed) tar "
                                 "file, nor a zip file.")

        if not folder.get_content_list():
            from aiida.common.exceptions import ContentNotExistent
            raise ContentNotExistent("The provided file/folder ({}) is empty"
                                     .format(in_path))
        try:
            with io.open(folder.get_abs_path('metadata.json'), encoding='utf8') as fhandle:
                metadata = json.load(fhandle)

            with io.open(folder.get_abs_path('data.json'), encoding='utf8') as fhandle:
                data = json.load(fhandle)
        except IOError as e:
            raise ValueError("Unable to find the file {} in the import "
                             "file or folder".format(e.filename))

        ######################
        # PRELIMINARY CHECKS #
        ######################
        if metadata['export_version'] != expected_export_version:
<<<<<<< HEAD
            raise exceptions.IncompatibleArchiveVersionError('Archive schema version {} is incompatible with the '
                'currently supported schema version {}'.format(metadata['export_version'], expected_export_version))
=======
            msg = "Export file version is {}, can import only version {}"\
                    .format(metadata['export_version'], expected_export_version)
            if metadata['export_version'] < expected_export_version:
                msg += "\nUse 'verdi export migrate' to update this export file."
            else:
                msg += "\nUpdate your AiiDA version in order to import this file."

            raise ValueError(msg)
>>>>>>> 5592f81d

        ###################################################################
        #           CREATE UUID REVERSE TABLES AND CHECK IF               #
        #              I HAVE ALL NODES FOR THE LINKS                     #
        ###################################################################
        linked_nodes = set(chain.from_iterable((l['input'], l['output'])
                                               for l in data['links_uuid']))
        group_nodes = set(chain.from_iterable(
            six.itervalues(data['groups_uuid'])))

        # Check that UUIDs are valid
        linked_nodes = set(x for x in linked_nodes if validate_uuid(x))
        group_nodes = set(x for x in group_nodes if validate_uuid(x))

        # I preload the nodes, I need to check each of them later, and I also
        # store them in a reverse table
        # I break up the query due to SQLite limitations..
        # relevant_db_nodes = {}
        db_nodes_uuid = set()
        import_nodes_uuid = set()
        if linked_nodes:
            qb = QueryBuilder()
            qb.append(Node, filters={"uuid": {"in": linked_nodes}},
                      project=["uuid"])
            for res in qb.iterall():
                db_nodes_uuid.add(res[0])

        if NODE_ENTITY_NAME in data['export_data']:
            for v in data['export_data'][NODE_ENTITY_NAME].values():
                import_nodes_uuid.add(v['uuid'])

        unknown_nodes = linked_nodes.union(group_nodes) - db_nodes_uuid.union(
            import_nodes_uuid)

        if unknown_nodes and not ignore_unknown_nodes:
            raise ValueError(
                "The import file refers to {} nodes with unknown UUID, "
                "therefore it cannot be imported. Either first import the "
                "unknown nodes, or export also the parents when exporting. "
                "The unknown UUIDs are:\n".format(len(unknown_nodes)) +
                "\n".join('* {}'.format(uuid) for uuid in unknown_nodes))

        ###################################
        # DOUBLE-CHECK MODEL DEPENDENCIES #
        ###################################
        # The entity import order. It is defined by the database model
        # relationships.
        # It is a list of strings, e.g.:
        # ['aiida.backends.djsite.db.models.DbUser', 'aiida.backends.djsite.db.models.DbComputer', 'aiida.backends.djsite.db.models.DbNode', 'aiida.backends.djsite.db.models.DbGroup']
        entity_sig_order = [entity_names_to_signatures[m]
                            for m in (USER_ENTITY_NAME, COMPUTER_ENTITY_NAME,
                                      NODE_ENTITY_NAME, GROUP_ENTITY_NAME,
                                      LOG_ENTITY_NAME, COMMENT_ENTITY_NAME)]
        # "Entities" that do appear in the import file, but whose import is
        # managed manually
        entity_sig_manual = [entity_names_to_signatures[m]
                         for m in (LINK_ENTITY_NAME, ATTRIBUTE_ENTITY_NAME)]

        all_known_entity_sigs = entity_sig_order + entity_sig_manual

        #  I make a new list that contains the entity names:
        # eg: ['User', 'Computer', 'Node', 'Group', 'Link', 'Attribute']
        all_entity_names = [signatures_to_entity_names[entity_sig] for entity_sig in all_known_entity_sigs]
        for import_field_name in metadata['all_fields_info']:
            if import_field_name not in all_entity_names:
                raise NotImplementedError("Apparently, you are importing a "
                                          "file with a model '{}', but this "
                                          "does not appear in "
                                          "all_known_models!"
                                          .format(import_field_name))

        for idx, entity_sig in enumerate(entity_sig_order):
            dependencies = []
            entity_name = signatures_to_entity_names[entity_sig]
            # for every field, I checked the dependencies given as value for key requires
            for field in metadata['all_fields_info'][entity_name].values():
                try:
                    dependencies.append(field['requires'])
                except KeyError:
                    # (No ForeignKey)
                    pass
            for dependency in dependencies:
                if dependency not in all_entity_names[:idx]:
                    raise ValueError("Entity {} requires {} but would be "
                                     "loaded first; stopping..."
                                     .format(entity_sig, dependency))

        ###################################################
        # CREATE IMPORT DATA DIRECT UNIQUE_FIELD MAPPINGS #
        ###################################################
        # This is nested dictionary of entity_name:{id:uuid}
        # to map one id (the pk) to a different one.
        # One of the things to remove for v0.4
        # {
        # u'Node': {2362: u'82a897b5-fb3a-47d7-8b22-c5fe1b4f2c14', 2363: u'ef04aa5d-99e7-4bfd-95ef-fe412a6a3524', 2364: u'1dc59576-af21-4d71-81c2-bac1fc82a84a'},
        # u'User': {1: u'aiida@localhost'}
        # }
        import_unique_ids_mappings = {}
        # Export data since v0.3 contains the keys entity_name
        for entity_name, import_data in data['export_data'].items():
            # Again I need the entity_name since that's what's being stored since 0.3
            if entity_name in metadata['unique_identifiers']:
                # I have to reconvert the pk to integer
                import_unique_ids_mappings[entity_name] = {
                    int(k): v[metadata['unique_identifiers'][entity_name]]
                    for k, v in import_data.items()}
        ###############
        # IMPORT DATA #
        ###############
        # DO ALL WITH A TRANSACTION
        import aiida.backends.sqlalchemy

        session = aiida.backends.sqlalchemy.get_scoped_session()

        try:
            foreign_ids_reverse_mappings = {}
            new_entries = {}
            existing_entries = {}

            # I first generate the list of data
            for entity_sig in entity_sig_order:
                entity_name = signatures_to_entity_names[entity_sig]
                entity = entity_names_to_entities[entity_name]
                # I get the unique identifier, since v0.3 stored under entity_name
                unique_identifier = metadata['unique_identifiers'].get(entity_name, None)

                # so, new_entries. Also, since v0.3 it makes more sense to use the entity_name
                #~ new_entries[entity_sig] = {}
                new_entries[entity_name] = {}
                # existing_entries[entity_sig] = {}
                existing_entries[entity_name] = {}
                # ~ foreign_ids_reverse_mappings[entity_sig] = {}
                foreign_ids_reverse_mappings[entity_name] = {}

                # Not necessarily all models are exported
                if entity_name in data['export_data']:

                    if unique_identifier is not None:
                        import_unique_ids = set(v[unique_identifier] for v in data['export_data'][entity_name].values())

                        relevant_db_entries = dict()
                        if len(import_unique_ids) > 0:
                            qb = QueryBuilder()
                            qb.append(entity, filters={
                                unique_identifier: {"in": import_unique_ids}},
                                      project=["*"], tag="res")
                            relevant_db_entries = {
                                str(getattr(v[0], unique_identifier)):  # str() to convert UUID() to string
                                    v[0] for v in qb.all()}

                            foreign_ids_reverse_mappings[entity_name] = {
                                k: v.pk for k, v in
                                relevant_db_entries.items()}

                        imported_comp_names = set()
                        for k, v in data['export_data'][entity_name].items():
                            if entity_name == GROUP_ENTITY_NAME:
                                # Check if there is already a group with the same name,
                                # and if so, recreate the name
                                orig_label = v["label"]
                                dupl_counter = 0
                                while QueryBuilder().append(entity,
                                            filters={'label': {"==": v["label"]}}).count():
                                    # Rename the new group
                                    v["label"] = orig_label + DUPL_SUFFIX.format(dupl_counter)
                                    dupl_counter += 1
                                    if dupl_counter == 100:
                                        raise exceptions.UniquenessError("A group of that label ( {} )"
                                                "  already exists and I could not create a new one"
                                                "".format(orig_label))


                            elif entity_name == COMPUTER_ENTITY_NAME:
                                # The following is done for compatibility
                                # reasons in case the export file was generated
                                # with the Django export method. In Django the
                                # metadata and the transport parameters are
                                # stored as (unicode) strings of the serialized
                                # JSON objects and not as simple serialized
                                # JSON objects.
                                if (isinstance(v['metadata'], six.string_types) or
                                        isinstance(v['metadata'], six.binary_type)):
                                    v['metadata'] = json.loads(v['metadata'])  # loads() can handle str and unicode/bytes

                                if (isinstance(v['transport_params'], six.string_types) or
                                        isinstance(v['transport_params'], six.binary_type)):
                                    v['transport_params'] = json.loads(v['transport_params'])

                                # Check if there is already a computer with the
                                # same name in the database
                                qb = QueryBuilder()
                                qb.append(entity,
                                          filters={'name': {"==": v["name"]}},
                                          project=["*"], tag="res")
                                dupl = (qb.count()
                                        or v["name"] in imported_comp_names)
                                dupl_counter = 0
                                orig_name = v["name"]
                                while dupl:
                                    # Rename the new computer
                                    v["name"] = (
                                            orig_name +
                                            DUPL_SUFFIX.format(
                                                dupl_counter))
                                    dupl_counter += 1
                                    qb = QueryBuilder()
                                    qb.append(entity,
                                              filters={
                                                  'name': {"==": v["name"]}},
                                              project=["*"], tag="res")
                                    dupl = (qb.count() or
                                            v["name"] in imported_comp_names)

                                imported_comp_names.add(v["name"])

                            if v[unique_identifier] in relevant_db_entries:
                                # Already in DB
                                # again, switched to entity_name in v0.3
                                existing_entries[entity_name][k] = v
                            else:
                                # To be added
                                new_entries[entity_name][k] = v
                    else:
                        # Why the copy:
                        new_entries[entity_name] = data['export_data'][entity_name].copy()

            # Show Comment mode if not silent and Comments exist in existing_entries
            if not silent:
                if COMMENT_ENTITY_NAME in existing_entries:
                    print("Comment mode: {}".format(comment_mode))

            # I import data from the given model
            for entity_sig in entity_sig_order:
                entity_name = signatures_to_entity_names[entity_sig]
                entity = entity_names_to_entities[entity_name]
                fields_info = metadata['all_fields_info'].get(entity_name, {})
                unique_identifier = metadata['unique_identifiers'].get(entity_name, None)

                for import_entry_id, entry_data in existing_entries[entity_name].items():
                    unique_id = entry_data[unique_identifier]
                    existing_entry_id = foreign_ids_reverse_mappings[entity_name][unique_id]
                    import_data = dict(deserialize_field(
                        k, v, fields_info=fields_info,
                        import_unique_ids_mappings=import_unique_ids_mappings,
                        foreign_ids_reverse_mappings=foreign_ids_reverse_mappings)
                                       for k, v in entry_data.items())
                    # TODO COMPARE, AND COMPARE ATTRIBUTES

                    if entity_sig is entity_names_to_signatures[COMMENT_ENTITY_NAME]:
                        new_entry_uuid = _merge_comment(import_data, comment_mode)
                        if new_entry_uuid is not None:
                            entry_data[unique_identifier] = new_entry_uuid
                            new_entries[entity_name][import_entry_id] = entry_data

                    if entity_name not in ret_dict:
                        ret_dict[entity_name] = {'new': [], 'existing': []}
                    ret_dict[entity_name]['existing'].append((import_entry_id, existing_entry_id))
                    if not silent:
                        print("existing %s: %s (%s->%s)" % (entity_sig,
                                                            unique_id,
                                                            import_entry_id,
                                                            existing_entry_id))

                # Store all objects for this model in a list, and store them
                # all in once at the end.
                objects_to_create = list()
                # This is needed later to associate the import entry with the new pk
                import_entry_ids = dict()

                for import_entry_id, entry_data in new_entries[entity_name].items():
                    unique_id = entry_data[unique_identifier]
                    import_data = dict(deserialize_field(
                        k, v, fields_info=fields_info,
                        import_unique_ids_mappings=import_unique_ids_mappings,
                        foreign_ids_reverse_mappings=foreign_ids_reverse_mappings)
                                       for k, v in entry_data.items())

                    # We convert the Django fields to SQLA. Note that some of
                    # the Django fields were converted to SQLA compatible
                    # fields by the deserialize_field method. This was done
                    # for optimization reasons in Django but makes them
                    # compatible with the SQLA schema and they don't need any
                    # further conversion.
                    if entity_name in file_fields_to_model_fields:
                        for file_fkey in file_fields_to_model_fields[entity_name]:

                            # This is an exception because the DbLog model defines the `_metadata` column instead of the
                            # `metadata` column used in the Django model. This is because the SqlAlchemy model base
                            # class already has a metadata attribute that cannot be overridden. For consistency, the
                            # `DbLog` class however expects the `metadata` keyword in its constructor, so we should
                            # ignore the mapping here
                            if entity_name == LOG_ENTITY_NAME and file_fkey == 'metadata':
                                continue

                            model_fkey = file_fields_to_model_fields[entity_name][file_fkey]
                            if model_fkey in import_data:
                                continue
                            import_data[model_fkey] = import_data[file_fkey]
                            import_data.pop(file_fkey, None)

                    db_entity = get_object_from_string(
                        entity_names_to_sqla_schema[entity_name])

                    objects_to_create.append(db_entity(**import_data))
                    import_entry_ids[unique_id] = import_entry_id

                # Before storing entries in the DB, I store the files (if these
                # are nodes). Note: only for new entries!
                if entity_sig == entity_names_to_signatures[NODE_ENTITY_NAME]:

                    if not silent:
                        print("STORING NEW NODE FILES & ATTRIBUTES...")
                    for o in objects_to_create:

                        # Creating the needed files
                        subfolder = folder.get_subfolder(os.path.join(
                            nodes_export_subfolder, export_shard_uuid(o.uuid)))
                        if not subfolder.exists():
                            raise ValueError("Unable to find the repository "
                                             "folder for node with UUID={} "
                                             "in the exported file"
                                             .format(o.uuid))
                        destdir = RepositoryFolder(
                            section=Repository._section_name,
                            uuid=o.uuid)
                        # Replace the folder, possibly destroying existing
                        # previous folders, and move the files (faster if we
                        # are on the same filesystem, and
                        # in any case the source is a SandboxFolder)
                        destdir.replace_with_folder(subfolder.abspath,
                                                    move=True, overwrite=True)

                        # For DbNodes, we also have to store Attributes!
                        import_entry_id = import_entry_ids[str(o.uuid)]
                        # Get attributes from import file
                        try:
                            attributes = data['node_attributes'][
                                str(import_entry_id)]

                            attributes_conversion = data[
                                'node_attributes_conversion'][
                                str(import_entry_id)]
                        except KeyError:
                            raise ValueError(
                                "Unable to find attribute info "
                                "for DbNode with UUID = {}".format(
                                    o.uuid))

                        # Here I have to deserialize the attributes
                        deserialized_attributes = deserialize_attributes(
                            attributes, attributes_conversion)

                        if deserialized_attributes:
                            o.attributes = dict()
                            for k, v in deserialized_attributes.items():
                                o.attributes[k] = v

                        # For DbNodes, we also have to store extras
                        # Get extras from import file
                        if extras_mode_new == 'import':
                            if not silent:
                                print("STORING NEW NODE EXTRAS...")
                            try:
                                extras = data['node_extras'][
                                    str(import_entry_id)]

                                extras_conversion = data[
                                    'node_extras_conversion'][
                                    str(import_entry_id)]
                            except KeyError:
                                raise ValueError(
                                    "Unable to find extras info "
                                    "for DbNode with UUID = {}".format(
                                        o.uuid))
                            # Here I have to deserialize the extras
                            deserialized_extras = deserialize_attributes(extras, extras_conversion)
                            # TODO: remove when aiida extras will be moved somewhere else
                            # from here
                            deserialized_extras = {key:value for key, value in deserialized_extras.items() if not
                                    key.startswith('_aiida_')}
                            if o.node_type.endswith('code.Code.'):
                                deserialized_extras = {key:value for key,value in deserialized_extras.items() if not
                                        key == 'hidden'}
                            # till here
                            o.extras = dict()
                            for k, v in deserialized_extras.items():
                                o.extras[k] = v
                        elif extras_mode_new == 'none':
                            if not silent:
                                print("SKIPPING NEW NODE EXTRAS...")
                        else:
                            raise ValueError("Unknown extras_mode_new value: {}, should be either 'import' or "
                                    "'none'".format(extras_mode_new))

                    if not silent:
                        print("UPDATING EXISTING NODE EXTRAS (mode: {})".format(extras_mode_existing))

                    uuid_import_pk_match = {entry_data[unique_identifier]:import_entry_id for
                            import_entry_id, entry_data in existing_entries[entity_name].items()}
                    for db_node in session.query(DbNode).filter(DbNode.uuid.in_(uuid_import_pk_match)).distinct().all():
                        import_entry_id = uuid_import_pk_match[str(db_node.uuid)]
                        # Get extras from import file
                        try:
                            extras = data['node_extras'][
                                str(import_entry_id)]
                            extras_conversion = data[
                                'node_extras_conversion'][
                                str(import_entry_id)]
                        except KeyError:
                            raise ValueError("Unable to find extras info "
                                             "for DbNode with UUID = {}".format(db_node.uuid))

                        # Here I have to deserialize the extras
                        old_extras = db_node.extras
                        deserialized_extras = deserialize_attributes(extras, extras_conversion)
                        # TODO: remove when aiida extras will be moved somewhere else
                        # from here
                        deserialized_extras = {key:value for key, value in deserialized_extras.items() if not
                                key.startswith('_aiida_')}
                        if db_node.node_type.endswith('code.Code.'):
                            deserialized_extras = {key:value for key,value in deserialized_extras.items() if not
                                    key == 'hidden'}
                        # till here
                        db_node.extras = merge_extras(old_extras, deserialized_extras, extras_mode_existing)
                        flag_modified(db_node, "extras")

                # Store them all in once; However, the PK
                # are not set in this way...
                if objects_to_create:
                    session.add_all(objects_to_create)

                session.flush()

                if import_entry_ids.keys():
                    qb = QueryBuilder()
                    qb.append(entity, filters={
                        unique_identifier: {"in": list(import_entry_ids.keys())}},
                              project=[unique_identifier, "id"], tag="res")
                    just_saved = {v[0]: v[1] for v in qb.all()}
                else:
                    just_saved = dict()

                # Now I have the PKs, print the info
                # Moreover, set the foreign_ids_reverse_mappings
                for unique_id, new_pk in just_saved.items():
                    from uuid import UUID
                    if isinstance(unique_id, UUID):
                        unique_id = str(unique_id)
                    import_entry_id = import_entry_ids[unique_id]
                    foreign_ids_reverse_mappings[entity_name][unique_id] = new_pk
                    if entity_name not in ret_dict:
                        ret_dict[entity_name] = {'new': [], 'existing': []}
                    ret_dict[entity_name]['new'].append((import_entry_id,
                                                         new_pk))

                    if not silent:
                        print("NEW %s: %s (%s->%s)" % (entity_sig, unique_id,
                                                       import_entry_id,
                                                       new_pk))

            if not silent:
                print("STORING NODE LINKS...")
            ## TODO: check that we are not creating input links of an already
            ##       existing node...
            import_links = data['links_uuid']
            links_to_store = []

            # Needed for fast checks of existing links
            from aiida.backends.sqlalchemy.models.node import DbLink
            existing_links_raw = session.query(
                DbLink.input_id, DbLink.output_id,DbLink.label).all()
            existing_links_labels = {(l[0], l[1]): l[2]
                                     for l in existing_links_raw}
            existing_input_links = {(l[1], l[2]): l[0]
                                    for l in existing_links_raw}

            dbnode_reverse_mappings = foreign_ids_reverse_mappings[NODE_ENTITY_NAME]
            for link in import_links:
                try:
                    in_id = dbnode_reverse_mappings[link['input']]
                    out_id = dbnode_reverse_mappings[link['output']]
                except KeyError:
                    if ignore_unknown_nodes:
                        continue
                    else:
                        raise ValueError("Trying to create a link with one "
                                         "or both unknown nodes, stopping "
                                         "(in_uuid={}, out_uuid={}, "
                                         "label={})".format(link['input'],
                                                            link['output'],
                                                            link['label']))

                try:
                    existing_label = existing_links_labels[in_id, out_id]
                    if existing_label != link['label']:
                        raise ValueError("Trying to rename an existing link "
                                         "name, stopping (in={}, out={}, "
                                         "old_label={}, new_label={})"
                                         .format(in_id, out_id, existing_label,
                                                 link['label']))
                        # Do nothing, the link is already in place and has
                        # the correct name
                except KeyError:
                    try:
                        # We try to get the existing input of the link that
                        # points to "out" and has label link['label'].
                        # If there is no existing_input, it means that the
                        # link doesn't exist and it has to be created. If
                        # it exists, then the only case that we can have more
                        # than one links with the same name entering a node
                        # is the case of the RETURN links of workflows/
                        # workchains. If it is not this case, then it is
                        # an error.
                        existing_input = existing_input_links[out_id,
                                                              link['label']]

                        if link['type'] != LinkType.RETURN:
                            raise ValueError(
                                "There exists already an input link to node "
                                "with UUID {} with label {} but it does not "
                                "come from the expected input with UUID {} "
                                "but from a node with UUID {}."
                                    .format(link['output'], link['label'],
                                            link['input'], existing_input))
                    except KeyError:
                        # New link
                        links_to_store.append(DbLink(
                            input_id=in_id, output_id=out_id,
                            label=link['label'], type=LinkType(link['type']).value))
                        if LINK_ENTITY_NAME not in ret_dict:
                            ret_dict[LINK_ENTITY_NAME] = {'new': []}
                        ret_dict[LINK_ENTITY_NAME]['new'].append((in_id, out_id))

            # Store new links
            if links_to_store:
                if not silent:
                    print("   ({} new links...)".format(len(links_to_store)))
                session.add_all(links_to_store)
            else:
                if not silent:
                    print("   (0 new links...)")

            if not silent:
                print("STORING GROUP ELEMENTS...")
            import_groups = data['groups_uuid']
            for groupuuid, groupnodes in import_groups.items():
                # # TODO: cache these to avoid too many queries
                qb_group = QueryBuilder().append(
                    Group, filters={'uuid': {'==': groupuuid}})
                group = qb_group.first()[0]
                nodes_ids_to_add = [dbnode_reverse_mappings[node_uuid]
                                    for node_uuid in groupnodes]
                qb_nodes = QueryBuilder().append(
                    Node, filters={'id': {'in': nodes_ids_to_add}})
<<<<<<< HEAD
                # Adding nodes to group avoiding the SQLA ORM to increase speed
                nodes_to_add = [n[0].backend_entity for n in qb_nodes.all()]
                group.backend_entity.add_nodes(nodes_to_add, skip_orm=True)
=======
                nodes_to_add = [n[0] for n in qb_nodes.all()]
                # Adding nodes to group avoiding the SQLA ORM to increase speed
                group.add_nodes(nodes_to_add, skip_orm=True)
>>>>>>> 5592f81d

            ######################################################
            # Put everything in a specific group
            existing = existing_entries.get(NODE_ENTITY_NAME, {})
            existing_pk = [foreign_ids_reverse_mappings[NODE_ENTITY_NAME][v['uuid']]
                           for v in six.itervalues(existing)]
            new = new_entries.get(NODE_ENTITY_NAME, {})
            new_pk = [foreign_ids_reverse_mappings[NODE_ENTITY_NAME][v['uuid']]
                      for v in six.itervalues(new)]

            pks_for_group = existing_pk + new_pk

            # So that we do not create empty groups
            if pks_for_group:
                # If user specified a group, import all things in it
                if user_group:
                    group = user_group[0]
                else:
                    # Get an unique name for the import group, based on the
                    # current (local) time
                    basename = timezone.localtime(timezone.now()).strftime(
                        "%Y%m%d-%H%M%S")
                    counter = 0
                    created = False
                    while not created:
                        if counter == 0:
                            group_label = basename
                        else:
                            group_label = "{}_{}".format(basename, counter)

                        group = Group(label=group_label,
                                      type_string=IMPORTGROUP_TYPE)
                        from aiida.backends.sqlalchemy.models.group import DbGroup
                        if session.query(DbGroup).filter(
                                DbGroup.label == group.backend_entity._dbmodel.label).count() == 0:
                            session.add(group.backend_entity._dbmodel)
                            created = True
                        else:
                            counter += 1

                # Add all the nodes to the new group
<<<<<<< HEAD
                # Adding nodes to group avoiding the SQLA ORM to increase speed
                nodes = [entry[0].backend_entity for entry in QueryBuilder().append(Node, filters={'id': {'in': pks_for_group}}).all()]
                group.backend_entity.add_nodes(nodes, skip_orm=True)

=======
                # TODO: decide if we want to return the group name
                from aiida.backends.sqlalchemy.models.node import DbNode
                # Adding nodes to group avoiding the SQLA ORM to increase speed
                group.add_nodes(session.query(DbNode).filter(
                    DbNode.id.in_(pks_for_group)).distinct().all(), skip_orm=True)
>>>>>>> 5592f81d
                if not silent:
                    print("IMPORTED NODES GROUPED IN IMPORT GROUP NAMED '{}'".format(group.label))
            else:
                if not silent:
                    print("NO DBNODES TO IMPORT, SO NO GROUP CREATED")

            if not silent:
                print("COMMITTING EVERYTHING...")
            session.commit()
        except:
            print("Rolling back")
            session.rollback()
            raise

    if not silent:
        print("*** WARNING: MISSING EXISTING UUID CHECKS!!")
        print("*** WARNING: TODO: UPDATE IMPORT_DATA WITH DEFAULT VALUES! (e.g. calc status, user pwd, ...)")
        print("DONE.")

    return ret_dict


class HTMLGetLinksParser(HTMLParser):
    def __init__(self, filter_extension=None):
        """
        If a filter_extension is passed, only links with extension matching
        the given one will be returned.
        """
        self.filter_extension = filter_extension
        self.links = []
        super(HTMLGetLinksParser, self).__init__()

    def handle_starttag(self, tag, attrs):
        """
        Store the urls encountered, if they match the request.
        """
        if tag == 'a':
            for k, v in attrs:
                if k == 'href':
                    if (self.filter_extension is None or
                            v.endswith('.{}'.format(self.filter_extension))):
                        self.links.append(v)

    def get_links(self):
        """
        Return the links that were found during the parsing phase.
        """
        return self.links


def get_valid_import_links(url):
    """
    Open the given URL, parse the HTML and return a list of valid links where
    the link file has a .aiida extension.
    """
    from six.moves import urllib

    request = urllib.request.urlopen(url)
    parser = HTMLGetLinksParser(filter_extension='aiida')
    parser.feed(request.read())

    return_urls = []

    for link in parser.get_links():
        return_urls.append(urllib.parse.urljoin(request.geturl(), link))

    return return_urls


def serialize_field(data, track_conversion=False):
    """
    Serialize a single field.

    :todo: Generalize such that it the proper function is selected also during
        import
    """
    import datetime
    import pytz
    from uuid import UUID

    if isinstance(data, dict):
        if track_conversion:
            ret_data = {}
            ret_conversion = {}
            for k, v in data.items():
                ret_data[k], ret_conversion[k] = serialize_field(
                    data=v, track_conversion=track_conversion)
        else:
            ret_data = {k: serialize_field(data=v,
                                           track_conversion=track_conversion)
                        for k, v in data.items()}
    elif isinstance(data, (list, tuple)):
        if track_conversion:
            ret_data = []
            ret_conversion = []
            for value in data:
                this_data, this_conversion = serialize_field(
                    data=value, track_conversion=track_conversion)
                ret_data.append(this_data)
                ret_conversion.append(this_conversion)
        else:
            ret_data = [serialize_field(
                data=value, track_conversion=track_conversion)
                for value in data]
    elif isinstance(data, datetime.datetime):
        # Note: requires timezone-aware objects!
        ret_data = data.astimezone(pytz.utc).strftime(
            '%Y-%m-%dT%H:%M:%S.%f')
        ret_conversion = 'date'
    elif isinstance(data, UUID):
        ret_data = str(data)
        ret_conversion = None
    else:
        ret_data = data
        ret_conversion = None

    if track_conversion:
        return (ret_data, ret_conversion)
    else:
        return ret_data


def serialize_dict(datadict, remove_fields=[], rename_fields={},
                   track_conversion=False):
    """
    Serialize the dict using the serialize_field function to serialize
    each field.

    :param remove_fields: a list of strings.
      If a field with key inside the remove_fields list is found,
      it is removed from the dict.

      This is only used at level-0, no removal
      is possible at deeper levels.

    :param rename_fields: a dictionary in the format
      ``{"oldname": "newname"}``.

      If the "oldname" key is found, it is replaced with the
      "newname" string in the output dictionary.

      This is only used at level-0, no renaming
      is possible at deeper levels.
    :param track_conversion: if True, a tuple is returned, where the first
      element is the serialized dictionary, and the second element is a
      dictionary with the information on the serialized fields.
    """
    ret_dict = {}

    conversions = {}

    for k, v in datadict.items():
        if k not in remove_fields:
            # rename_fields.get(k,k): use the replacement if found in rename_fields,
            # otherwise use 'k' as the default value.
            if track_conversion:
                (ret_dict[rename_fields.get(k, k)],
                 conversions[rename_fields.get(k, k)]) = serialize_field(
                    data=v, track_conversion=track_conversion)
            else:
                ret_dict[rename_fields.get(k, k)] = serialize_field(
                    data=v, track_conversion=track_conversion)

    if track_conversion:
        return (ret_dict, conversions)
    else:
        return ret_dict


def fill_in_query(partial_query, originating_entity_str, current_entity_str,
                  tag_suffixes=[], entity_separator="_"):
    """
    This function recursively constructs QueryBuilder queries that are needed
    for the SQLA export function. To manage to construct such queries, the
    relationship dictionary is consulted (which shows how to reference
    different AiiDA entities in QueryBuilder.
    To find the dependencies of the relationships of the exported data, the
    get_all_fields_info_sqla (which described the exported schema and its
    dependencies) is consulted.
    """

    relationship_dic = {
        "Node": {
            "Computer": "with_computer",
            "Group": "with_group",
            "User": "with_user",
            "Log": "with_log",
            "Comment": "with_comment"
        },
        "Group": {
            "Node": "with_node"
        },
        "Computer": {
            "Node": "with_node"
        },
        "User": {
            "Node": "with_node",
            "Group": "with_group",
            "Comment": "with_comment",
        },
        "Log": {
            "Node": "with_node"
        },
        "Comment": {
            "Node": "with_node",
            "User": "with_user"
        }
    }

    all_fields_info, unique_identifiers = get_all_fields_info()

    entity_prop = all_fields_info[current_entity_str].keys()

    project_cols = ["id"]
    for prop in entity_prop:
        nprop = prop
        if current_entity_str in file_fields_to_model_fields:
            if prop in file_fields_to_model_fields[current_entity_str]:
                nprop = file_fields_to_model_fields[current_entity_str][prop]

        project_cols.append(nprop)

    # Here we should reference the entity of the main query
    current_entity_mod = entity_names_to_entities[current_entity_str]

    rel_string = relationship_dic[current_entity_str][originating_entity_str]
    mydict = {rel_string: entity_separator.join(tag_suffixes)}

    partial_query.append(current_entity_mod,
                         tag=entity_separator.join(tag_suffixes) +
                             entity_separator + current_entity_str,
                         project=project_cols, outerjoin=True, **mydict)

    # prepare the recursion for the referenced entities
    foreign_fields = {k: v for k, v in
                      all_fields_info[
                          current_entity_str].items()
                      # all_fields_info[model_name].items()
                      if 'requires' in v}

    new_tag_suffixes = tag_suffixes + [current_entity_str]
    for k, v in foreign_fields.items():
        ref_model_name = v['requires']
        fill_in_query(partial_query, current_entity_str, ref_model_name,
                      new_tag_suffixes)


def export_tree(what, folder, allowed_licenses=None, forbidden_licenses=None,
                silent=False, input_forward=False, create_reversed=True,
                return_reversed=False, call_reversed=False, include_comments=True,
                include_logs=True, **kwargs):
    """
    Export the entries passed in the 'what' list to a file tree.
    :todo: limit the export to finished or failed calculations.
    :param what: a list of entity instances; they can belong to
    different models/entities.
    :param folder: a :py:class:`Folder <aiida.common.folders.Folder>` object
    :param input_forward: Follow forward INPUT links (recursively) when
    calculating the node set to export.
    :param create_reversed: Follow reversed CREATE links (recursively) when
    calculating the node set to export.
    :param return_reversed: Follow reversed RETURN links (recursively) when
    calculating the node set to export.
    :param call_reversed: Follow reversed CALL links (recursively) when
    calculating the node set to export.
    :param allowed_licenses: a list or a function. If a list, then checks
    whether all licenses of Data nodes are in the list. If a function,
    then calls function for licenses of Data nodes expecting True if
    license is allowed, False otherwise.
    :param forbidden_licenses: a list or a function. If a list, then checks
    whether all licenses of Data nodes are in the list. If a function,
    then calls function for licenses of Data nodes expecting True if
    license is allowed, False otherwise.
    :param include_comments: Bool: In-/exclude export of comments for given node(s).
    Default: True, *include* comments in export (as well as relevant users).
    :param include_logs: Bool: In-/exclude export of logs for given node(s).
    Default: True, *include* logs in export.
    :param silent: suppress debug prints
    :raises LicensingException: if any node is licensed under forbidden
    license
    """
    import os
    import aiida
    from aiida.orm import Node, Data, Group, Log, Comment
    from aiida.orm import ProcessNode
    from aiida.common.exceptions import ContentNotExistent
    from aiida.common.links import LinkType
    from aiida.common.folders import RepositoryFolder
    from aiida.orm.querybuilder import QueryBuilder
    from aiida.common import json
    from django.core.exceptions import ImproperlyConfigured

    if not silent:
        print("STARTING EXPORT...")

    EXPORT_VERSION = '0.4'

    all_fields_info, unique_identifiers = get_all_fields_info()

    # The set that contains the nodes ids of the nodes that should be exported
    to_be_exported = set()

    given_data_entry_ids = set()
    given_calculation_entry_ids = set()
    given_group_entry_ids = set()
    given_computer_entry_ids = set()
    given_groups = set()
    given_log_entry_ids = set()
    given_comment_entry_ids = set()

    # I store a list of the actual dbnodes
    for entry in what:
        # This returns the class name (as in imports). E.g. for a model node:
        # aiida.backends.djsite.db.models.DbNode
        entry_class_string = get_class_string(entry)
        # Now a load the backend-independent name into entry_entity_name, e.g. Node!
        entry_entity_name = schema_to_entity_names(entry_class_string)
        if issubclass(entry.__class__, Group):
            given_group_entry_ids.add(entry.id)
            given_groups.add(entry)
        elif issubclass(entry.__class__, Node):
            if issubclass(entry.__class__, Data):
                given_data_entry_ids.add(entry.pk)
            elif issubclass(entry.__class__, ProcessNode):
                given_calculation_entry_ids.add(entry.pk)
        elif issubclass(entry.__class__, Computer):
            given_computer_entry_ids.add(entry.pk)
        else:
            raise ValueError("I was given {} ({}), which is not a Node, Computer, or Group instance"
                            .format(entry, type(entry)))

    # Add all the nodes contained within the specified groups
    for group in given_groups:
        for entry in group.nodes:
            if issubclass(entry.__class__, Data):
                given_data_entry_ids.add(entry.pk)
            elif issubclass(entry.__class__, ProcessNode):
                given_calculation_entry_ids.add(entry.pk)

    # We will iteratively explore the AiiDA graph to find further nodes that
    # should also be exported.

    # We repeat until there are no further nodes to be visited
    while given_calculation_entry_ids or given_data_entry_ids:

        # If is is a calculation node
        if given_calculation_entry_ids:
            curr_node_id = given_calculation_entry_ids.pop()
            # If it is already visited continue to the next node
            if curr_node_id in to_be_exported:
                continue
            # Otherwise say that it is a node to be exported
            else:
                to_be_exported.add(curr_node_id)

            # INPUT(Data, ProcessNode) - Reversed
            qb = QueryBuilder()
            qb.append(Data, tag='predecessor', project=['id'])
            qb.append(ProcessNode, with_incoming='predecessor',
                      filters={'id': {'==': curr_node_id}},
                      edge_filters={'type': {'in': [LinkType.INPUT_CALC.value, LinkType.INPUT_WORK.value]}})
            res = {_[0] for _ in qb.all()}
            given_data_entry_ids.update(res - to_be_exported)

            # INPUT(Data, ProcessNode) - Forward
            if input_forward:
                qb = QueryBuilder()
                qb.append(Data, tag='predecessor', project=['id'],
                          filters={'id': {'==': curr_node_id}})
                qb.append(ProcessNode, with_incoming='predecessor',
                      edge_filters={'type': {'in': [LinkType.INPUT_CALC.value, LinkType.INPUT_WORK.value]}})
                res = {_[0] for _ in qb.all()}
                given_data_entry_ids.update(res - to_be_exported)

            # CREATE/RETURN(ProcessNode, Data) - Forward
            qb = QueryBuilder()
            qb.append(ProcessNode, tag='predecessor',
                      filters={'id': {'==': curr_node_id}})
            qb.append(Data, with_incoming='predecessor', project=['id'],
                      edge_filters={
                          'type': {
                              'in': [LinkType.CREATE.value,
                                     LinkType.RETURN.value]}})
            res = {_[0] for _ in qb.all()}
            given_data_entry_ids.update(res - to_be_exported)

            # CREATE(ProcessNode, Data) - Reversed
            if create_reversed:
                qb = QueryBuilder()
                qb.append(ProcessNode, tag='predecessor')
                qb.append(Data, with_incoming='predecessor', project=['id'],
                          filters={'id': {'==': curr_node_id}},
                          edge_filters={
                              'type': {
                                  'in': [LinkType.CREATE.value]}})
                res = {_[0] for _ in qb.all()}
                given_data_entry_ids.update(res - to_be_exported)

            # RETURN(ProcessNode, Data) - Reversed
            if return_reversed:
                qb = QueryBuilder()
                qb.append(ProcessNode, tag='predecessor')
                qb.append(Data, with_incoming='predecessor', project=['id'],
                          filters={'id': {'==': curr_node_id}},
                          edge_filters={
                              'type': {
                                  'in': [LinkType.RETURN.value]}})
                res = {_[0] for _ in qb.all()}
                given_data_entry_ids.update(res - to_be_exported)

            # CALL(ProcessNode, ProcessNode) - Forward
            qb = QueryBuilder()
            qb.append(ProcessNode, tag='predecessor',
                      filters={'id': {'==': curr_node_id}})
            qb.append(ProcessNode, with_incoming='predecessor', project=['id'],
                edge_filters={'type': {'in': [LinkType.CALL_CALC.value, LinkType.CALL_WORK.value]}})
            res = {_[0] for _ in qb.all()}
            given_calculation_entry_ids.update(res - to_be_exported)

            # CALL(ProcessNode, ProcessNode) - Reversed
            if call_reversed:
                qb = QueryBuilder()
                qb.append(ProcessNode, tag='predecessor')
                qb.append(ProcessNode, with_incoming='predecessor', project=['id'],
                    filters={'id': {'==': curr_node_id}},
                    edge_filters={'type': {'in': [LinkType.CALL_CALC.value, LinkType.CALL_WORK.value]}})
                res = {_[0] for _ in qb.all()}
                given_calculation_entry_ids.update(res - to_be_exported)


        # If it is a Data node
        else:
            curr_node_id = given_data_entry_ids.pop()
            # If it is already visited continue to the next node
            if curr_node_id in to_be_exported:
                continue
            # Otherwise say that it is a node to be exported
            else:
                to_be_exported.add(curr_node_id)

            # Case 2:
            # CREATE(ProcessNode, Data) - Reversed
            if create_reversed:
                qb = QueryBuilder()
                qb.append(ProcessNode, tag='predecessor', project=['id'])
                qb.append(Data, with_incoming='predecessor',
                          filters={'id': {'==': curr_node_id}},
                          edge_filters={
                              'type': {
                                  'in': [LinkType.CREATE.value]}})
                res = {_[0] for _ in qb.all()}
                given_calculation_entry_ids.update(res - to_be_exported)

            # Case 3:
            # RETURN(ProcessNode, Data) - Reversed
            if return_reversed:
                qb = QueryBuilder()
                qb.append(ProcessNode, tag='predecessor', project=['id'])
                qb.append(Data, with_incoming='predecessor',
                          filters={'id': {'==': curr_node_id}},
                          edge_filters={
                              'type': {
                                  'in': [LinkType.RETURN.value]}})
                res = {_[0] for _ in qb.all()}
                given_calculation_entry_ids.update(res - to_be_exported)

    ## Universal "entities" attributed to all types of nodes
    # Logs
    if include_logs and to_be_exported:
        # Get related log(s) - universal for all nodes
        builder = QueryBuilder()
        builder.append(Log, filters={'dbnode_id': {'in': to_be_exported}}, project=['id'])
        res = {_[0] for _ in builder.all()}
        given_log_entry_ids.update(res)

    # Comments
    if include_comments and to_be_exported:
        # Get related log(s) - universal for all nodes
        builder = QueryBuilder()
        builder.append(Comment, filters={'dbnode_id': {'in': to_be_exported}}, project=['id'])
        res = {_[0] for _ in builder.all()}
        given_comment_entry_ids.update(res)

    # Here we get all the columns that we plan to project per entity that we
    # would like to extract
    given_entities = list()
    if len(given_group_entry_ids) > 0:
        given_entities.append(GROUP_ENTITY_NAME)
    if len(to_be_exported) > 0:
        given_entities.append(NODE_ENTITY_NAME)
    if len(given_computer_entry_ids) > 0:
        given_entities.append(COMPUTER_ENTITY_NAME)
    if len(given_log_entry_ids) > 0:
        given_entities.append(LOG_ENTITY_NAME)
    if len(given_comment_entry_ids) > 0:
        given_entities.append(COMMENT_ENTITY_NAME)

    entries_to_add = dict()
    for given_entity in given_entities:
        project_cols = ["id"]
        # The following gets a list of fields that we need,
        # e.g. user, mtime, uuid, computer
        entity_prop = all_fields_info[given_entity].keys()

        # Here we do the necessary renaming of properties
        for prop in entity_prop:
            # nprop contains the list of projections
            nprop = (file_fields_to_model_fields[given_entity][prop]
                     if prop in file_fields_to_model_fields[given_entity]
                     else prop)
            project_cols.append(nprop)

        # Getting the ids that correspond to the right entity
        if given_entity == GROUP_ENTITY_NAME:
            entry_ids_to_add = given_group_entry_ids
        elif given_entity == NODE_ENTITY_NAME:
            entry_ids_to_add = to_be_exported
        elif given_entity == COMPUTER_ENTITY_NAME:
            entry_ids_to_add = given_computer_entry_ids
        elif given_entity == LOG_ENTITY_NAME:
            entry_ids_to_add = given_log_entry_ids
        elif given_entity == COMMENT_ENTITY_NAME:
            entry_ids_to_add = given_comment_entry_ids

        qb = QueryBuilder()
        qb.append(entity_names_to_entities[given_entity],
                  filters={"id": {"in": entry_ids_to_add}},
                  project=project_cols,
                  tag=given_entity, outerjoin=True)
        entries_to_add[given_entity] = qb

    # TODO (Spyros) To see better! Especially for functional licenses
    # Check the licenses of exported data.
    if allowed_licenses is not None or forbidden_licenses is not None:
        qb = QueryBuilder()
        qb.append(Node, project=["id", "attributes.source.license"],
                  filters={"id": {"in": to_be_exported}})
        # Skip those nodes where the license is not set (this is the standard behavior with Django)
        node_licenses = list((a, b) for [a, b] in qb.all() if b is not None)
        check_licences(node_licenses, allowed_licenses, forbidden_licenses)

    ############################################################
    ##### Start automatic recursive export data generation #####
    ############################################################
    if not silent:
        print("STORING DATABASE ENTRIES...")

    export_data = dict()
    entity_separator = '_'
    for entity_name, partial_query in entries_to_add.items():

        foreign_fields = {k: v for k, v in
                          all_fields_info[entity_name].items()
                          # all_fields_info[model_name].items()
                          if 'requires' in v}

        for k, v in foreign_fields.items():
            ref_model_name = v['requires']
            fill_in_query(partial_query, entity_name, ref_model_name,
                          [entity_name], entity_separator)

        for temp_d in partial_query.iterdict():
            for k in temp_d.keys():
                # Get current entity
                current_entity = k.split(entity_separator)[-1]

                # This is a empty result of an outer join.
                # It should not be taken into account.
                if temp_d[k]["id"] is None:
                    continue

                temp_d2 = {
                    temp_d[k]["id"]:
                        serialize_dict(temp_d[k],
                                       remove_fields=['id'],
                                       rename_fields=
                                       model_fields_to_file_fields[current_entity])}
                try:
                    export_data[current_entity].update(temp_d2)
                except KeyError:
                    export_data[current_entity] = temp_d2

    ######################################
    # Manually manage links and attributes
    ######################################
    # I use .get because there may be no nodes to export
    all_nodes_pk = list()
    if NODE_ENTITY_NAME in export_data:
        all_nodes_pk.extend(export_data.get(NODE_ENTITY_NAME).keys())

    if sum(len(model_data) for model_data in export_data.values()) == 0:
        if not silent:
            print("No nodes to store, exiting...")
        return

    if not silent:
        print("Exporting a total of {} db entries, of which {} nodes."
              .format(sum(len(model_data) for model_data in export_data.values()),
                      len(all_nodes_pk)))

    ## ATTRIBUTES
    if not silent:
        print("STORING NODE ATTRIBUTES...")
    node_attributes = {}
    node_attributes_conversion = {}

    # A second QueryBuilder query to get the attributes. See if this can be
    # optimized
    if len(all_nodes_pk) > 0:
        all_nodes_query = QueryBuilder()
        all_nodes_query.append(Node, filters={"id": {"in": all_nodes_pk}},
                               project=["*"])
        for res in all_nodes_query.iterall():
            n = res[0]
            (node_attributes[str(n.pk)],
             node_attributes_conversion[str(n.pk)]) = serialize_dict(
                n.attributes, track_conversion=True)

    ## EXTRAS
    if not silent:
        print("STORING NODE EXTRAS...")
    node_extras = {}
    node_extras_conversion = {}

    # A second QueryBuilder query to get the extras. See if this can be
    # optimized
    if len(all_nodes_pk) > 0:
        all_nodes_query = QueryBuilder()
        all_nodes_query.append(Node, filters={"id": {"in": all_nodes_pk}},
                               project=["*"])
        for res in all_nodes_query.iterall():
            n = res[0]
            (node_extras[str(n.pk)],
             node_extras_conversion[str(n.pk)]) = serialize_dict(n.extras, track_conversion=True)

    if not silent:
        print("STORING NODE LINKS...")

    links_uuid_dict = dict()
    if len(all_nodes_pk) > 0:
        # INPUT (Data, ProcessNode) - Forward, by the ProcessNode node
        if input_forward:
            # INPUT (Data, ProcessNode)
            links_qb = QueryBuilder()
            links_qb.append(Data,
                            project=['uuid'], tag='input',
                            filters = {'id': {'in': all_nodes_pk}})
            links_qb.append(ProcessNode,
                            project=['uuid'], tag='output',
                            edge_filters={'type': {'in': [LinkType.INPUT_CALC.value, LinkType.INPUT_WORK.value]}},
                            edge_project=['label', 'type'], with_incoming='input')
            for input_uuid, output_uuid, link_label, link_type in links_qb.iterall():
                val = {
                    'input': str(input_uuid),
                    'output': str(output_uuid),
                    'label': str(link_label),
                    'type':str(link_type)
                }
                links_uuid_dict[frozenset(val.items())] = val

        # INPUT (Data, ProcessNode) - Backward, by the ProcessNode node
        links_qb = QueryBuilder()
        links_qb.append(Data,
                        project=['uuid'], tag='input')
        links_qb.append(ProcessNode,
                        project=['uuid'], tag='output',
                        filters={'id': {'in': all_nodes_pk}},
                        edge_filters={'type': {'in': [LinkType.INPUT_CALC.value, LinkType.INPUT_WORK.value]}},
                        edge_project=['label', 'type'], with_incoming='input')
        for input_uuid, output_uuid, link_label, link_type in links_qb.iterall():
            val = {
                'input': str(input_uuid),
                'output': str(output_uuid),
                'label': str(link_label),
                'type':str(link_type)
            }
            links_uuid_dict[frozenset(val.items())] = val

        # CREATE (ProcessNode, Data) - Forward, by the ProcessNode node
        links_qb = QueryBuilder()
        links_qb.append(ProcessNode,
                        project=['uuid'], tag='input',
                        filters={'id': {'in': all_nodes_pk}})
        links_qb.append(Data,
                        project=['uuid'], tag='output',
                        edge_filters={'type': {'==': LinkType.CREATE.value}},
                        edge_project=['label', 'type'], with_incoming='input')
        for input_uuid, output_uuid, link_label, link_type in links_qb.iterall():
            val = {
                'input': str(input_uuid),
                'output': str(output_uuid),
                'label': str(link_label),
                'type':str(link_type)
            }
            links_uuid_dict[frozenset(val.items())] = val

        # CREATE (ProcessNode, Data) - Backward, by the Data node
        if create_reversed:
            links_qb = QueryBuilder()
            links_qb.append(ProcessNode,
                            project=['uuid'], tag='input',
                            filters={'id': {'in': all_nodes_pk}})
            links_qb.append(Data,
                            project=['uuid'], tag='output',
                            edge_filters={'type': {'==': LinkType.CREATE.value}},
                            edge_project=['label', 'type'], with_incoming='input')
            for input_uuid, output_uuid, link_label, link_type in links_qb.iterall():
                val = {
                    'input': str(input_uuid),
                    'output': str(output_uuid),
                    'label': str(link_label),
                    'type':str(link_type)
                }
                links_uuid_dict[frozenset(val.items())] = val

        # RETURN (ProcessNode, Data) - Forward, by the ProcessNode node
        links_qb = QueryBuilder()
        links_qb.append(ProcessNode,
                        project=['uuid'], tag='input',
                        filters={'id': {'in': all_nodes_pk}})
        links_qb.append(Data,
                        project=['uuid'], tag='output',
                        edge_filters={'type': {'==': LinkType.RETURN.value}},
                        edge_project=['label', 'type'], with_incoming='input')
        for input_uuid, output_uuid, link_label, link_type in links_qb.iterall():
            val = {
                'input': str(input_uuid),
                'output': str(output_uuid),
                'label': str(link_label),
                'type':str(link_type)
            }
            links_uuid_dict[frozenset(val.items())] = val

        # RETURN (ProcessNode, Data) - Backward, by the Data node
        if return_reversed:
            links_qb = QueryBuilder()
            links_qb.append(ProcessNode,
                            project=['uuid'], tag='input')
            links_qb.append(Data,
                            project=['uuid'], tag='output',
                            filters={'id': {'in': all_nodes_pk}},
                            edge_filters={'type': {'==': LinkType.RETURN.value}},
                            edge_project=['label', 'type'], with_incoming='input')
            for input_uuid, output_uuid, link_label, link_type in links_qb.iterall():
                val = {
                    'input': str(input_uuid),
                    'output': str(output_uuid),
                    'label': str(link_label),
                    'type':str(link_type)
                }
                links_uuid_dict[frozenset(val.items())] = val

        # CALL (ProcessNode [caller], ProcessNode [called]) - Forward, by
        # the ProcessNode node
        links_qb = QueryBuilder()
        links_qb.append(ProcessNode,
                        project=['uuid'], tag='input',
                        filters={'id': {'in': all_nodes_pk}})
        links_qb.append(ProcessNode,
                        project=['uuid'], tag='output',
                        edge_filters={'type': {'in': [LinkType.CALL_CALC.value, LinkType.CALL_WORK.value]}},
                        edge_project=['label', 'type'], with_incoming='input')
        for input_uuid, output_uuid, link_label, link_type in links_qb.iterall():
            val = {
                'input': str(input_uuid),
                'output': str(output_uuid),
                'label': str(link_label),
                'type':str(link_type)
            }
            links_uuid_dict[frozenset(val.items())] = val

        # CALL (ProcessNode [caller], ProcessNode [called]) - Backward,
        # by the ProcessNode [called] node
        if call_reversed:
            links_qb = QueryBuilder()
            links_qb.append(ProcessNode,
                            project=['uuid'], tag='input')
            links_qb.append(ProcessNode,
                            project=['uuid'], tag='output',
                            filters={'id': {'in': all_nodes_pk}},
                            edge_filters={'type': {'in': [LinkType.CALL_CALC.value, LinkType.CALL_WORK.value]}},
                            edge_project=['label', 'type'], with_incoming='input')
            for input_uuid, output_uuid, link_label, link_type in links_qb.iterall():
                val = {
                    'input': str(input_uuid),
                    'output': str(output_uuid),
                    'label': str(link_label),
                    'type':str(link_type)
                }
                links_uuid_dict[frozenset(val.items())] = val

    links_uuid = list(links_uuid_dict.values())

    if not silent:
        print("STORING GROUP ELEMENTS...")
    groups_uuid = dict()
    # If a group is in the exported date, we export the group/node correlation
    if GROUP_ENTITY_NAME in export_data:
        for curr_group in export_data[GROUP_ENTITY_NAME]:
            group_uuid_qb = QueryBuilder()
            group_uuid_qb.append(entity_names_to_entities[GROUP_ENTITY_NAME],
                                 filters={'id': {'==': curr_group}},
                                 project=['uuid'], tag='group')
            group_uuid_qb.append(entity_names_to_entities[NODE_ENTITY_NAME],
                                 project=['uuid'], with_group='group')
            for res in group_uuid_qb.iterall():
                if str(res[0]) in groups_uuid:
                    groups_uuid[str(res[0])].append(str(res[1]))
                else:
                    groups_uuid[str(res[0])] = [str(res[1])]

    ######################################
    # Now I store
    ######################################
    # subfolder inside the export package
    nodesubfolder = folder.get_subfolder('nodes', create=True,
                                         reset_limit=True)

    # Add the proper signatures to the exported data
    for entity_name in export_data.keys():
        export_data[entity_name] = (
            export_data.pop(entity_name))

    if not silent:
        print("STORING DATA...")

    data = {
        'node_attributes': node_attributes,
        'node_attributes_conversion': node_attributes_conversion,
        'node_extras': node_extras,
        'node_extras_conversion': node_extras_conversion,
        'export_data': export_data,
        'links_uuid': links_uuid,
        'groups_uuid': groups_uuid,
    }

    # N.B. We're really calling zipfolder.open
    with folder.open('data.json', mode='w') as fhandle:
        # fhandle.write(json.dumps(data, cls=UUIDEncoder))
        fhandle.write(json.dumps(data))

    # Add proper signature to unique identifiers & all_fields_info
    # Ignore if a key doesn't exist in any of the two dictionaries

    metadata = {
        'aiida_version': aiida.get_version(),
        'export_version': EXPORT_VERSION,
        'all_fields_info': all_fields_info,
        'unique_identifiers': unique_identifiers,
    }

    with folder.open('metadata.json', "w") as fhandle:
        fhandle.write(json.dumps(metadata))

    if silent is not True:
        print("STORING FILES...")

    # If there are no nodes, there are no files to store
    if len(all_nodes_pk) > 0:
        # Large speed increase by not getting the node itself and looping in memory
        # in python, but just getting the uuid
        uuid_query = QueryBuilder()
        uuid_query.append(Node, filters={"id": {"in": all_nodes_pk}},
                          project=["uuid"])
        for res in uuid_query.all():
            uuid = str(res[0])
            sharded_uuid = export_shard_uuid(uuid)

            # Important to set create=False, otherwise creates
            # twice a subfolder. Maybe this is a bug of insert_path??
            thisnodefolder = nodesubfolder.get_subfolder(
                sharded_uuid, create=False,
                reset_limit=True)
            # In this way, I copy the content of the folder, and not the folder itself
            src = RepositoryFolder(section=Repository._section_name, uuid=uuid).abspath
            thisnodefolder.insert_path(src=src, dest_name='.')


def check_licences(node_licenses, allowed_licenses, forbidden_licenses):
    from aiida.common.exceptions import LicensingException
    from inspect import isfunction

    for pk, license in node_licenses:
        if allowed_licenses is not None:
            try:
                if isfunction(allowed_licenses):
                    try:
                        if not allowed_licenses(license):
                            raise LicensingException
                    except Exception as e:
                        raise LicensingException
                else:
                    if license not in allowed_licenses:
                        raise LicensingException
            except LicensingException:
                raise LicensingException("Node {} is licensed "
                                         "under {} license, which "
                                         "is not in the list of "
                                         "allowed licenses".format(
                    pk, license))
        if forbidden_licenses is not None:
            try:
                if isfunction(forbidden_licenses):
                    try:
                        if forbidden_licenses(license):
                            raise LicensingException
                    except Exception as e:
                        raise LicensingException
                else:
                    if license in forbidden_licenses:
                        raise LicensingException
            except LicensingException:
                raise LicensingException("Node {} is licensed "
                                         "under {} license, which "
                                         "is in the list of "
                                         "forbidden licenses".format(
                    pk, license))


def get_all_parents_dj(node_pks):
    """
    Get all the parents of given nodes
    :param node_pks: one node pk or an iterable of node pks
    :return: a list of aiida objects with all the parents of the nodes
    """
    from aiida.backends.djsite.db import models

    try:
        the_node_pks = list(node_pks)
    except TypeError:
        the_node_pks = [node_pks]

    parents = models.DbNode.objects.none()
    q_inputs = models.DbNode.aiidaobjects.filter(outputs__pk__in=the_node_pks).distinct()
    while q_inputs.count() > 0:
        inputs = list(q_inputs)
        parents = q_inputs | parents.all()
        q_inputs = models.DbNode.aiidaobjects.filter(outputs__in=inputs).distinct()
    return parents


class MyWritingZipFile(object):
    def __init__(self, zipfile, fname):
        self._zipfile = zipfile
        self._fname = fname
        self._buffer = None

    def open(self):
        from six.moves import StringIO as StringIO

        if self._buffer is not None:
            raise IOError("Cannot open again!")
        self._buffer = StringIO()

    def write(self, data):
        self._buffer.write(data)

    def close(self):
        self._buffer.seek(0)
        self._zipfile.writestr(self._fname, self._buffer.read())
        self._buffer = None

    def __enter__(self):
        self.open()
        return self

    def __exit__(self, type, value, traceback):
        self.close()


class ZipFolder(object):
    """
    To improve: if zipfile is closed, do something
    (e.g. add explicit open method, rename open to openfile,
    set _zipfile to None, ...)
    """

    def __init__(self, zipfolder_or_fname, mode=None, subfolder='.',
                use_compression=True, allowZip64=True):
        """
        :param zipfolder_or_fname: either another ZipFolder instance,
          of which you want to get a subfolder, or a filename to create.
        :param mode: the file mode; see the zipfile.ZipFile docs for valid
          strings. Note: can be specified only if zipfolder_or_fname is a
          string (the filename to generate)
        :param subfolder: the subfolder that specified the "current working
          directory" in the zip file. If zipfolder_or_fname is a ZipFolder,
          subfolder is a relative path from zipfolder_or_fname.subfolder
        :param use_compression: either True, to compress files in the Zip, or
          False if you just want to pack them together without compressing.
          It is ignored if zipfolder_or_fname is a ZipFolder isntance.
        """
        import zipfile
        import os

        if isinstance(zipfolder_or_fname, six.string_types):
            the_mode = mode
            if the_mode is None:
                the_mode = "r"
            if use_compression:
                compression = zipfile.ZIP_DEFLATED
            else:
                compression = zipfile.ZIP_STORED
            self._zipfile = zipfile.ZipFile(zipfolder_or_fname, mode=the_mode,
                                            compression=compression,
                                            allowZip64=allowZip64)
            self._pwd = subfolder
        else:
            if mode is not None:
                raise ValueError("Cannot specify 'mode' when passing a ZipFolder")
            self._zipfile = zipfolder_or_fname._zipfile
            self._pwd = os.path.join(zipfolder_or_fname.pwd, subfolder)

    def __enter__(self):
        return self

    def __exit__(self, type, value, traceback):
        self.close()

    def close(self):
        self._zipfile.close()

    @property
    def pwd(self):
        return self._pwd

    def open(self, fname, mode='r'):
        if mode == 'w':
            return MyWritingZipFile(
                zipfile=self._zipfile, fname=self._get_internal_path(fname))
        else:
            return self._zipfile.open(self._get_internal_path(fname), mode)

    def _get_internal_path(self, filename):
        import os
        return os.path.normpath(os.path.join(self.pwd, filename))

    def get_subfolder(self, subfolder, create=False, reset_limit=False):
        # reset_limit: ignored
        # create: ignored, for the time being
        subfolder = ZipFolder(self, subfolder=subfolder)
        return subfolder

    def insert_path(self, src, dest_name=None, overwrite=True):
        import os

        if dest_name is None:
            base_filename = six.text_type(os.path.basename(src))
        else:
            base_filename = six.text_type(dest_name)

        base_filename = self._get_internal_path(base_filename)

        src = six.text_type(src)

        if not os.path.isabs(src):
            raise ValueError("src must be an absolute path in insert_file")

        if not overwrite:
            try:
                self._zipfile.getinfo(base_filename)
                exists = True
            except KeyError:
                exists = False
            if exists:
                raise IOError("destination already exists: {}".format(
                    base_filename))

        # print src, filename
        if os.path.isdir(src):
            for dirpath, dirnames, filenames in os.walk(src):
                relpath = os.path.relpath(dirpath, src)
                for fn in dirnames + filenames:
                    real_src = os.path.join(dirpath, fn)
                    real_dest = os.path.join(base_filename, relpath, fn)
                    self._zipfile.write(real_src,
                                        real_dest)
        else:
            self._zipfile.write(src, base_filename)


def export_zip(what, outfile='testzip', overwrite=False,
               silent=False, use_compression=True, **kwargs):
    import os

    if not overwrite and os.path.exists(outfile):
        raise IOError("the output file '{}' already exists".format(outfile))

    import time
    t = time.time()
    with ZipFolder(outfile, mode='w', use_compression=use_compression) as folder:
        export_tree(what, folder=folder, silent=silent, **kwargs)
    if not silent:
        print("File written in {:10.3g} s.".format(time.time() - t))


def export(what, outfile='export_data.aiida.tar.gz', overwrite=False,
           silent=False, **kwargs):
    """
    Export the entries passed in the 'what' list to a file tree.
    :todo: limit the export to finished or failed calculations.
    :param what: a list of entity instances; they can belong to
    different models/entities.
    :param input_forward: Follow forward INPUT links (recursively) when
    calculating the node set to export.
    :param create_reversed: Follow reversed CREATE links (recursively) when
    calculating the node set to export.
    :param return_reversed: Follow reversed RETURN links (recursively) when
    calculating the node set to export.
    :param call_reversed: Follow reversed CALL links (recursively) when
    calculating the node set to export.
    :param allowed_licenses: a list or a function. If a list, then checks
    whether all licenses of Data nodes are in the list. If a function,
    then calls function for licenses of Data nodes expecting True if
    license is allowed, False otherwise.
    :param forbidden_licenses: a list or a function. If a list, then checks
    whether all licenses of Data nodes are in the list. If a function,
    then calls function for licenses of Data nodes expecting True if
    license is allowed, False otherwise.
    :param outfile: the filename of the file on which to export
    :param overwrite: if True, overwrite the output file without asking.
    if False, raise an IOError in this case.
    :param silent: suppress debug print

    :raise IOError: if overwrite==False and the filename already exists.
    """
    import os
    import tarfile
    import time

    from aiida.common.folders import SandboxFolder

    if not overwrite and os.path.exists(outfile):
        raise IOError("The output file '{}' already "
                      "exists".format(outfile))

    folder = SandboxFolder()
    t1 = time.time()
    export_tree(what, folder=folder, silent=silent, **kwargs)

    t2 = time.time()

    if not silent:
        print("COMPRESSING...")

    t3 = time.time()
    with tarfile.open(outfile, "w:gz", format=tarfile.PAX_FORMAT,
                      dereference=True) as tar:
        tar.add(folder.abspath, arcname="")
    t4 = time.time()

    if not silent:
        filecr_time = t2 - t1
        filecomp_time = t4 - t3
        print("Exported in {:6.2g}s, compressed in {:6.2g}s, total: {:6.2g}s."
              .format(filecr_time, filecomp_time, filecr_time + filecomp_time))

    if not silent:
        print("DONE.")

# Following code: to serialize the date directly when dumping into JSON.
# In our case, it is better to have a finer control on how to parse fields.

# def default_jsondump(data):
#    import datetime
#
#    if isinstance(data, datetime.datetime):
#        return data.strftime('%Y-%m-%dT%H:%M:%S.%f%z')
#
#    raise TypeError(repr(data) + " is not JSON serializable")
# with open('testout.json', 'w') as f:
#    json.dump({
#            'entries': serialized_entries,
#        },
#        f,
#        default=default_jsondump)<|MERGE_RESOLUTION|>--- conflicted
+++ resolved
@@ -674,10 +674,6 @@
         # PRELIMINARY CHECKS #
         ######################
         if metadata['export_version'] != expected_export_version:
-<<<<<<< HEAD
-            raise exceptions.IncompatibleArchiveVersionError('Archive schema version {} is incompatible with the '
-                'currently supported schema version {}'.format(metadata['export_version'], expected_export_version))
-=======
             msg = "Export file version is {}, can import only version {}"\
                     .format(metadata['export_version'], expected_export_version)
             if metadata['export_version'] < expected_export_version:
@@ -685,8 +681,7 @@
             else:
                 msg += "\nUpdate your AiiDA version in order to import this file."
 
-            raise ValueError(msg)
->>>>>>> 5592f81d
+            raise exceptions.IncompatibleArchiveVersionError(msg)
 
         ##########################################################################
         # CREATE UUID REVERSE TABLES AND CHECK IF I HAVE ALL NODES FOR THE LINKS #
@@ -1331,10 +1326,6 @@
         # PRELIMINARY CHECKS #
         ######################
         if metadata['export_version'] != expected_export_version:
-<<<<<<< HEAD
-            raise exceptions.IncompatibleArchiveVersionError('Archive schema version {} is incompatible with the '
-                'currently supported schema version {}'.format(metadata['export_version'], expected_export_version))
-=======
             msg = "Export file version is {}, can import only version {}"\
                     .format(metadata['export_version'], expected_export_version)
             if metadata['export_version'] < expected_export_version:
@@ -1342,8 +1333,7 @@
             else:
                 msg += "\nUpdate your AiiDA version in order to import this file."
 
-            raise ValueError(msg)
->>>>>>> 5592f81d
+            raise exceptions.IncompatibleArchiveVersionError(msg)
 
         ###################################################################
         #           CREATE UUID REVERSE TABLES AND CHECK IF               #
@@ -1898,15 +1888,9 @@
                                     for node_uuid in groupnodes]
                 qb_nodes = QueryBuilder().append(
                     Node, filters={'id': {'in': nodes_ids_to_add}})
-<<<<<<< HEAD
                 # Adding nodes to group avoiding the SQLA ORM to increase speed
                 nodes_to_add = [n[0].backend_entity for n in qb_nodes.all()]
                 group.backend_entity.add_nodes(nodes_to_add, skip_orm=True)
-=======
-                nodes_to_add = [n[0] for n in qb_nodes.all()]
-                # Adding nodes to group avoiding the SQLA ORM to increase speed
-                group.add_nodes(nodes_to_add, skip_orm=True)
->>>>>>> 5592f81d
 
             ######################################################
             # Put everything in a specific group
@@ -1947,19 +1931,9 @@
                         else:
                             counter += 1
 
-                # Add all the nodes to the new group
-<<<<<<< HEAD
                 # Adding nodes to group avoiding the SQLA ORM to increase speed
                 nodes = [entry[0].backend_entity for entry in QueryBuilder().append(Node, filters={'id': {'in': pks_for_group}}).all()]
                 group.backend_entity.add_nodes(nodes, skip_orm=True)
-
-=======
-                # TODO: decide if we want to return the group name
-                from aiida.backends.sqlalchemy.models.node import DbNode
-                # Adding nodes to group avoiding the SQLA ORM to increase speed
-                group.add_nodes(session.query(DbNode).filter(
-                    DbNode.id.in_(pks_for_group)).distinct().all(), skip_orm=True)
->>>>>>> 5592f81d
                 if not silent:
                     print("IMPORTED NODES GROUPED IN IMPORT GROUP NAMED '{}'".format(group.label))
             else:
